--- conflicted
+++ resolved
@@ -646,10 +646,7 @@
 
     // fields
     private final String name;
-<<<<<<< HEAD
     private volatile int gen;
-=======
->>>>>>> 80d98999
 
     /**
      * Constructor for common names.
@@ -670,20 +667,8 @@
      */
     private COSName(String aName, int gen)
     {
-<<<<<<< HEAD
         this.name = aName;
         this.gen = gen;
-=======
-        name = aName;
-        if (staticValue)
-        {
-            commonNameMap.put(aName, this);
-        }
-        else
-        {
-            nameMap.put(aName, this);
-        }
->>>>>>> 80d98999
     }
 
     /**
