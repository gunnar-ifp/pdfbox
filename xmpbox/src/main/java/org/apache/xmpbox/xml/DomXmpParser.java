/*****************************************************************************
 *
 * Licensed to the Apache Software Foundation (ASF) under one
 * or more contributor license agreements.  See the NOTICE file
 * distributed with this work for additional information
 * regarding copyright ownership.  The ASF licenses this file
 * to you under the Apache License, Version 2.0 (the
 * "License"); you may not use this file except in compliance
 * with the License.  You may obtain a copy of the License at
 *
 * http://www.apache.org/licenses/LICENSE-2.0
 *
 * Unless required by applicable law or agreed to in writing,
 * software distributed under the License is distributed on an
 * "AS IS" BASIS, WITHOUT WARRANTIES OR CONDITIONS OF ANY
 * KIND, either express or implied.  See the License for the
 * specific language governing permissions and limitations
 * under the License.
 *
 ****************************************************************************/

package org.apache.xmpbox.xml;

import java.io.ByteArrayInputStream;
import java.io.IOException;
import java.io.InputStream;
import java.util.ArrayDeque;
import java.util.ArrayList;
import java.util.Deque;
import java.util.HashMap;
import java.util.List;
import java.util.Map;
import java.util.StringTokenizer;

import javax.xml.XMLConstants;
import javax.xml.namespace.QName;
import javax.xml.parsers.DocumentBuilder;
import javax.xml.parsers.DocumentBuilderFactory;
import javax.xml.parsers.ParserConfigurationException;

import org.apache.xmpbox.XMPMetadata;
import org.apache.xmpbox.XmpConstants;
import org.apache.xmpbox.schema.XMPSchema;
import org.apache.xmpbox.schema.XmpSchemaException;
import org.apache.xmpbox.type.AbstractField;
import org.apache.xmpbox.type.AbstractSimpleProperty;
import org.apache.xmpbox.type.AbstractStructuredType;
import org.apache.xmpbox.type.ArrayProperty;
import org.apache.xmpbox.type.Attribute;
import org.apache.xmpbox.type.BadFieldValueException;
import org.apache.xmpbox.type.Cardinality;
import org.apache.xmpbox.type.ComplexPropertyContainer;
import org.apache.xmpbox.type.PropertiesDescription;
import org.apache.xmpbox.type.PropertyType;
import org.apache.xmpbox.type.TypeMapping;
import org.apache.xmpbox.type.Types;
import org.apache.xmpbox.xml.XmpParsingException.ErrorType;
import org.w3c.dom.Attr;
import org.w3c.dom.Comment;
import org.w3c.dom.Document;
import org.w3c.dom.Element;
import org.w3c.dom.NamedNodeMap;
import org.w3c.dom.Node;
import org.w3c.dom.NodeList;
import org.w3c.dom.ProcessingInstruction;
import org.w3c.dom.Text;
import org.xml.sax.SAXException;

public class DomXmpParser
{
    private DocumentBuilder dBuilder;

    private NamespaceFinder nsFinder;

    private boolean strictParsing = true;

    public DomXmpParser() throws XmpParsingException
    {
        try
        {
            DocumentBuilderFactory dbFactory = DocumentBuilderFactory.newInstance();
            dbFactory.setFeature("http://apache.org/xml/features/disallow-doctype-decl", true);
            dbFactory.setFeature("http://xml.org/sax/features/external-general-entities", false);
            dbFactory.setFeature("http://xml.org/sax/features/external-parameter-entities", false);
            dbFactory.setFeature("http://apache.org/xml/features/nonvalidating/load-external-dtd", false);
            dbFactory.setXIncludeAware(false);
            dbFactory.setExpandEntityReferences(false);
            dbFactory.setIgnoringComments(true);
            dbFactory.setNamespaceAware(true);
            dBuilder = dbFactory.newDocumentBuilder();
            nsFinder = new NamespaceFinder();
        }
        catch (ParserConfigurationException e)
        {
            throw new XmpParsingException(ErrorType.Configuration, "Failed to initialize", e);
        }
    }

    public boolean isStrictParsing()
    {
        return strictParsing;
    }

    public void setStrictParsing(boolean strictParsing)
    {
        this.strictParsing = strictParsing;
    }

    public XMPMetadata parse(byte[] xmp) throws XmpParsingException
    {
        ByteArrayInputStream input = new ByteArrayInputStream(xmp);
        return parse(input);
    }

    public XMPMetadata parse(InputStream input) throws XmpParsingException
    {
        Document document = null;
        try
        {
            // prevents validation messages polluting the console
            dBuilder.setErrorHandler(null);
            document = dBuilder.parse(input);
        }
        catch (SAXException e)
        {
            throw new XmpParsingException(ErrorType.Undefined, "Failed to parse", e);
        }
        catch (IOException e)
        {
            throw new XmpParsingException(ErrorType.Undefined, "Failed to parse", e);
        }

        // Start reading
        removeComments(document);
        List<Node> nodes = toList(document.getChildNodes());
        nodes.removeIf(n -> !(n instanceof Element || n instanceof ProcessingInstruction));

        // XMP may have a xpacket and and a x:xmpmeta element, in no particular order.
        //
        // If there is an xpacket, then it defines the content of the XMP (on a binary level).
        // This is actually intended for unknown binary data streams to find the XMP.
        // For PDFs we assume that there is no binary data around the XML so the xpacket
        // PI is either top-level or we can ignore it as child of x:xmpmeta.
        //
        // If there is an x:xmpmeta, it may be inside or outside of the xpacket,
        // and defines the XMP data among other RDF data.
        // There should be no other RDF data and with an xpacket it not being an immediate
        // child of the document or the xpacket is probably an error.

        // scan for start xpacket
        XMPMetadata xmp = null;
        for ( int i = 0; xmp==null && i<nodes.size(); i++ ) {
            Node node = nodes.get(i);
            xmp = node instanceof ProcessingInstruction ? parseInitialXpacket((ProcessingInstruction)node) : null;
            if ( xmp!=null ) nodes.subList(0, i + 1).clear();
            if ( strictParsing ) break;
        }

        // scan for end xpacket
        boolean xpacket = false;
        if ( xmp==null ) {
            if ( strictParsing ) {
                throw new XmpParsingException(ErrorType.XpacketBadStart, "XMP should start with an xpacket processing instruction");
            }
            xmp = XMPMetadata.createXMPMetadata();
        }
        else {
            for ( int i = strictParsing ? nodes.size() - 1 : 0; i<nodes.size(); i++ ) {
                Node node = nodes.get(i);
                if ( node instanceof ProcessingInstruction && parseEndPacket(xmp, (ProcessingInstruction)node) ) {
                    xpacket = true;
                    nodes.subList(i, nodes.size()).clear();
                    break;
                }
            }
            if ( !xpacket ) {
                throw new XmpParsingException(ErrorType.XpacketBadEnd, "XMP should end with an xpacket processing instruction");
            }
        }

        // remove all remaining top level PIs
        nodes.removeIf(n -> n instanceof ProcessingInstruction);

        // it's a bit unclear if an xpacket means that the xmpmeta must follow or xmpmeta is
        // independent. If not then scanning for xmpmeta inside xpacket is wrong, it must be the immediate child.
        List<Node> metas = toList(document.getElementsByTagNameNS("adobe:ns:meta/", "xmpmeta"));
        metas.removeIf(n -> !("x".equals(n.getPrefix()))); // TODO: is this a good idea?
        if ( metas.size()>1 ) {
            throw new XmpParsingException(ErrorType.Format, "More than one x:xmpmeta element found");
        }
        else if ( metas.size()==1 ) {
            // if xpacket exists, then x:xmpmeta must be top level
            if ( xpacket ) {
                if ( !nodes.contains(metas.get(0)) ) {
                    throw new XmpParsingException(ErrorType.Format, "x:xmpmeta must be a top level element");
                }
            } else {
                nodes = metas;
            }
        }

        if ( nodes.isEmpty() ) {
            throw new XmpParsingException(ErrorType.NoRootElement, "XMP should contain a root element");
        }

        if ( nodes.size()>1 ) {
            throw new XmpParsingException(ErrorType.Format, "More than one top level element found in XMP");
        }

        // Now, parse the content of root
        Element rdfRdf = findDescriptionsParent((Element)nodes.get(0));
        List<Element> descriptions = DomHelper.getElementChildren(rdfRdf);
        List<Element> dataDescriptions = new ArrayList<Element>(descriptions.size());
        for (Element description : descriptions)
        {
            Element first = DomHelper.getFirstChildElement(description);
            if (first != null && "pdfaExtension".equals(first.getPrefix()))
            {
                PdfaExtensionHelper.validateNaming(xmp, description);
                parseDescriptionRoot(xmp, description);
            }
            else
            {
                dataDescriptions.add(description);
            }
        }
        // find schema description
        PdfaExtensionHelper.populateSchemaMapping(xmp);
        // parse data description
        for (Element description : dataDescriptions)
        {
            parseDescriptionRoot(xmp, description);
        }

        return xmp;
    }

    private void parseDescriptionRoot(XMPMetadata xmp, Element description) throws XmpParsingException
    {
        nsFinder.push(description);
        TypeMapping tm = xmp.getTypeMapping();
        try
        {
            List<Element> properties = DomHelper.getElementChildren(description);
            // parse attributes as properties
            NamedNodeMap nnm = description.getAttributes();
            for (int i = 0; i < nnm.getLength(); i++)
            {
                Attr attr = (Attr) nnm.item(i);
                if (XMLConstants.XMLNS_ATTRIBUTE.equals(attr.getPrefix()))
                {
                    // do nothing
                }
                else if (XmpConstants.DEFAULT_RDF_PREFIX.equals(attr.getPrefix())
                        && XmpConstants.ABOUT_NAME.equals(attr.getLocalName()))
                {
                    // do nothing
                }
                else if (attr.getPrefix() == null && XmpConstants.ABOUT_NAME.equals(attr.getLocalName()))
                {
                    // do nothing
                }
                else
                {
                    parseDescriptionRootAttr(xmp, description, attr, tm);
                }
            }
            parseChildrenAsProperties(xmp, properties, tm, description);
        }
        catch (XmpSchemaException e)
        {
            throw new XmpParsingException(ErrorType.Undefined, "Parsing failed", e);
        }
        finally
        {
            nsFinder.pop();
        }
    }

    private void parseDescriptionRootAttr(XMPMetadata xmp, Element description, Attr attr, TypeMapping tm)
            throws XmpSchemaException, XmpParsingException
    {
        String namespace = attr.getNamespaceURI();
        XMPSchema schema = xmp.getSchema(namespace);
        if (schema == null && tm.getSchemaFactory(namespace) != null)
        {
            schema = tm.getSchemaFactory(namespace).createXMPSchema(xmp, attr.getPrefix());
            loadAttributes(schema, description);
        }
        // Only process when a schema was successfully found
        if( schema != null )
        {
            ComplexPropertyContainer container = schema.getContainer();
            PropertyType type = checkPropertyDefinition(xmp,
                    new QName(attr.getNamespaceURI(), attr.getLocalName()));

            //Default to text if no type is found
            if( type == null)
            {
                type = TypeMapping.createPropertyType(Types.Text, Cardinality.Simple);
            }

            try
            {
                AbstractSimpleProperty sp = tm.instanciateSimpleProperty(namespace, schema.getPrefix(),
                        attr.getLocalName(), attr.getValue(), type.type());
                container.addProperty(sp);
            }
            catch (IllegalArgumentException e)
            {
                throw new XmpParsingException(ErrorType.Format,
                        e.getMessage() + " in " + schema.getPrefix() + ":" + attr.getLocalName(), e);
            }
        }
    }

    private void parseChildrenAsProperties(XMPMetadata xmp, List<Element> properties, TypeMapping tm, Element description)
            throws XmpParsingException, XmpSchemaException
    {
        // parse children elements as properties
        for (Element property : properties)
        {
            nsFinder.push(property);
            String namespace = property.getNamespaceURI();
            PropertyType type = checkPropertyDefinition(xmp, DomHelper.getQName(property));
            // create the container
            if (!tm.isDefinedSchema(namespace))
            {
                throw new XmpParsingException(ErrorType.NoSchema,
                        "This namespace is not a schema or a structured type : " + namespace);
            }
            XMPSchema schema = xmp.getSchema(namespace);
            if (schema == null)
            {
                schema = tm.getSchemaFactory(namespace).createXMPSchema(xmp, property.getPrefix());
                loadAttributes(schema, description);
            }
            ComplexPropertyContainer container = schema.getContainer();
            // create property
            createProperty(xmp, property, type, container);
            nsFinder.pop();
        }
    }

    private void createProperty(XMPMetadata xmp, Element property, PropertyType type, ComplexPropertyContainer container)
            throws XmpParsingException
    {
        String prefix = property.getPrefix();
        String name = property.getLocalName();
        String namespace = property.getNamespaceURI();
        // create property
        nsFinder.push(property);
        try
        {
            if (type == null)
            {
                if (strictParsing)
                {
                    throw new XmpParsingException(ErrorType.InvalidType, "No type defined for {" + namespace + "}"
                            + name);
                }
                // use it as string
                manageSimpleType(xmp, property, Types.Text, container);
            }
            else if (type.type() == Types.LangAlt)
            {
                manageLangAlt(xmp, property, container);
            }
            else if (type.card().isArray())
            {
                manageArray(xmp, property, type, container);
            }
            else if (type.type().isSimple())
            {
                manageSimpleType(xmp, property, type.type(), container);
            }
            else if (type.type().isStructured())
            {
                manageStructuredType(xmp, property, prefix, container);
            }
            else if (type.type() == Types.DefinedType)
            {
                manageDefinedType(xmp, property, prefix, container);
            }
        }
        catch (IllegalArgumentException e)
        {
            throw new XmpParsingException(ErrorType.Format, e.getMessage() + " in " + prefix + ":" + name, e);
        }
        finally
        {
            nsFinder.pop();
        }
    }

    private void manageDefinedType(XMPMetadata xmp, Element property, String prefix, ComplexPropertyContainer container)
            throws XmpParsingException
    {
        if (DomHelper.isParseTypeResource(property))
        {
            AbstractStructuredType ast = parseLiDescription(xmp, DomHelper.getQName(property), property);
            if (ast == null)
            {
                throw new XmpParsingException(ErrorType.Format, "property should contain child elements : "
                        + property);
            }
            ast.setPrefix(prefix);
            container.addProperty(ast);
        }
        else
        {
            Element inner = DomHelper.getFirstChildElement(property);
            if (inner == null)
            {
                throw new XmpParsingException(ErrorType.Format, "property should contain child element : "
                        + property);
            }
            AbstractStructuredType ast = parseLiDescription(xmp, DomHelper.getQName(property), inner);
            if (ast == null)
            {
                throw new XmpParsingException(ErrorType.Format, "inner element should contain child elements : "
                        + inner);
            }
            ast.setPrefix(prefix);
            container.addProperty(ast);
        }
    }

    private void manageStructuredType(XMPMetadata xmp, Element property, String prefix, ComplexPropertyContainer container)
            throws XmpParsingException
    {
        if (DomHelper.isParseTypeResource(property))
        {
            AbstractStructuredType ast = parseLiDescription(xmp, DomHelper.getQName(property), property);
            if (ast != null)
            {
                ast.setPrefix(prefix);
                container.addProperty(ast);
            }
        }
        else
        {
            Element inner = DomHelper.getFirstChildElement(property);
            if (inner != null)
            {
                nsFinder.push(inner);
                AbstractStructuredType ast = parseLiDescription(xmp, DomHelper.getQName(property), inner);
                if (ast == null)
                {
                    throw new XmpParsingException(ErrorType.Format, "inner element should contain child elements : "
                            + inner);
                }
                ast.setPrefix(prefix);
                container.addProperty(ast);
            }
        }
    }

    private void manageSimpleType(XMPMetadata xmp, Element property, Types type, ComplexPropertyContainer container)
    {
        TypeMapping tm = xmp.getTypeMapping();
        String prefix = property.getPrefix();
        String name = property.getLocalName();
        String namespace = property.getNamespaceURI();
        AbstractSimpleProperty sp = tm.instanciateSimpleProperty(namespace, prefix, name, property.getTextContent(),
                type);
        loadAttributes(sp, property);
        container.addProperty(sp);
    }

    private void manageArray(XMPMetadata xmp, Element property, PropertyType type, ComplexPropertyContainer container)
            throws XmpParsingException
    {
        TypeMapping tm = xmp.getTypeMapping();
        String prefix = property.getPrefix();
        String name = property.getLocalName();
        String namespace = property.getNamespaceURI();
        Element bagOrSeq = DomHelper.getUniqueElementChild(property);

        // if not parsing in strict mode, convert non empty text content of array nodes into a single list item.
        if ( bagOrSeq==null && !strictParsing
            && property.getChildNodes().getLength()==1 && property.getFirstChild() instanceof Text
            && property.getFirstChild().getTextContent().trim().length()>0
        ) {
            Element element = property.getOwnerDocument().createElementNS(XmpConstants.RDF_NAMESPACE, XmpConstants.DEFAULT_RDF_PREFIX + ":li");
            if ( type.type() == Types.LangAlt ) {
                element.setAttributeNS(XMLConstants.XML_NS_URI, XMLConstants.XML_NS_PREFIX + ":lang", "x-default");
            }
            element.setTextContent(property.getTextContent());
            ArrayProperty array = tm.createArrayProperty(namespace, prefix, name, type.card());
            container.addProperty(array);
            QName propertyQName = new QName(element.getLocalName());
            AbstractField ast = parseLiElement(xmp, propertyQName, element, type.type());
            if (ast != null) array.addProperty(ast);
            return;
        }

        // ensure this is the good type of array
        if (bagOrSeq == null)
        {
            // not an array
            String whatFound = "nothing";
            if (property.getFirstChild() != null)
            {
                whatFound = property.getFirstChild().getClass().getName();
            }
            throw new XmpParsingException(ErrorType.Format, "Invalid array definition, expecting " + type.card()
                    + " and found "
                    + whatFound
                    + " [prefix=" + prefix + "; name=" + name + "]");
        }
        String bosname = bagOrSeq.getLocalName();
        if (!type.card().name().equals(bosname) && (strictParsing ||
            !(type.card()==Cardinality.Seq && Cardinality.Bag.name().equals(bosname)) &&
            !(type.card()==Cardinality.Bag && Cardinality.Seq.name().equals(bosname))) )
        {
            // not the good array type
            throw new XmpParsingException(ErrorType.Format, "Invalid array type, expecting " + type.card()
                    + " and found " + bosname + " [prefix="+prefix+"; name="+name+"]");
        }
        ArrayProperty array = tm.createArrayProperty(namespace, prefix, name, type.card());
        container.addProperty(array);
        List<Element> lis = DomHelper.getElementChildren(bagOrSeq);

        for (Element element : lis)
        {
            QName propertyQName = new QName(element.getLocalName());
            AbstractField ast = parseLiElement(xmp, propertyQName, element, type.type());
            if (ast != null)
            {
                array.addProperty(ast);
            }
        }
    }

    private void manageLangAlt(XMPMetadata xmp, Element property, ComplexPropertyContainer container)
            throws XmpParsingException
    {
        manageArray(xmp, property, TypeMapping.createPropertyType(Types.LangAlt, Cardinality.Alt), container);
    }

    private void parseDescriptionInner(XMPMetadata xmp, Element description, ComplexPropertyContainer parentContainer)
            throws XmpParsingException
    {
        nsFinder.push(description);
        TypeMapping tm = xmp.getTypeMapping();
        try
        {
            List<Element> properties = DomHelper.getElementChildren(description);
            for (Element property : properties)
            {
                String name = property.getLocalName();
                PropertyType dtype = checkPropertyDefinition(xmp, DomHelper.getQName(property));
                PropertyType ptype = tm.getStructuredPropMapping(dtype.type()).getPropertyType(name);
                // create property
                createProperty(xmp, property, ptype, parentContainer);
            }
        }
        finally
        {
            nsFinder.pop();
        }
    }

    private AbstractField parseLiElement(XMPMetadata xmp, QName descriptor, Element liElement, Types type)
            throws XmpParsingException
    {
        if (DomHelper.isParseTypeResource(liElement))
        {
            return parseLiDescription(xmp, descriptor, liElement);
        }
        // will find rdf:Description
        Element liChild = DomHelper.getUniqueElementChild(liElement);
        if (liChild != null)
        {
            nsFinder.push(liChild);
            return parseLiDescription(xmp, descriptor, liChild);
        }

        // no child
        String text = liElement.getTextContent();
        TypeMapping tm = xmp.getTypeMapping();
        if (type.isSimple())
        {
            AbstractField af = tm.instanciateSimpleProperty(descriptor.getNamespaceURI(),
                    descriptor.getPrefix(), descriptor.getLocalPart(), text, type);
            loadAttributes(af, liElement);
            return af;
        }

        // PDFBOX-4325: assume it is structured
        AbstractField af;
        try
        {
            af = tm.instanciateStructuredType(type, descriptor.getLocalPart());
        }
        catch (BadFieldValueException ex)
        {
            throw new XmpParsingException(ErrorType.InvalidType, "Parsing of structured type failed", ex);
        }
        loadAttributes(af, liElement);
        return af;
    }

    private void loadAttributes(AbstractField sp, Element element)
    {
        NamedNodeMap nnm = element.getAttributes();
        for (int i = 0; i < nnm.getLength(); i++)
        {
            Attr attr = (Attr) nnm.item(i);
            if (XMLConstants.XMLNS_ATTRIBUTE.equals(attr.getPrefix()))
            {
                // do nothing
            }
            else if (XmpConstants.DEFAULT_RDF_PREFIX.equals(attr.getPrefix())
                    && XmpConstants.ABOUT_NAME.equals(attr.getLocalName()))
            {
                // set about
                if (sp instanceof XMPSchema)
                {
                    ((XMPSchema) sp).setAboutAsSimple(attr.getValue());
                }
            }
            else
            {
                Attribute attribute = new Attribute(XMLConstants.XML_NS_URI, attr.getLocalName(), attr.getValue());
                sp.setAttribute(attribute);
            }
        }
    }

    private AbstractStructuredType parseLiDescription(XMPMetadata xmp, QName descriptor, Element liElement)
            throws XmpParsingException
    {
        TypeMapping tm = xmp.getTypeMapping();
        List<Element> elements = DomHelper.getElementChildren(liElement);
        if (elements.isEmpty())
        {
            // The list is empty
            return null;
        }
        // Instantiate abstract structured type with hint from first element
        Element first = elements.get(0);
        nsFinder.push(first);
        PropertyType ctype = checkPropertyDefinition(xmp, DomHelper.getQName(first));
        if (ctype == null)
        {
            throw new XmpParsingException(ErrorType.NoType, "ctype is null, first: " + first + 
                    ", DomHelper.getQName(first): " + DomHelper.getQName(first));
        }
        Types tt = ctype.type();
        AbstractStructuredType ast = instanciateStructured(tm, tt, descriptor.getLocalPart(), first.getNamespaceURI());

        ast.setNamespace(descriptor.getNamespaceURI());
        ast.setPrefix(descriptor.getPrefix());

        PropertiesDescription pm;
        if (tt.isStructured())
        {
            pm = tm.getStructuredPropMapping(tt);
        }
        else
        {
            pm = tm.getDefinedDescriptionByNamespace(first.getNamespaceURI());
        }
        for (Element element : elements)
        {
            String prefix = element.getPrefix();
            String name = element.getLocalName();
            String namespace = element.getNamespaceURI();
            PropertyType type = pm.getPropertyType(name);
            if (type == null)
            {
                // not defined
                throw new XmpParsingException(ErrorType.NoType, "Type '" + name + "' not defined in "
                        + element.getNamespaceURI());
            }
            else if (type.card().isArray())
            {
                ArrayProperty array = tm.createArrayProperty(namespace, prefix, name, type.card());
                ast.getContainer().addProperty(array);
                Element bagOrSeq = DomHelper.getUniqueElementChild(element);
                List<Element> lis = DomHelper.getElementChildren(bagOrSeq);
                for (Element element2 : lis)
                {
                    AbstractField ast2 = parseLiElement(xmp, descriptor, element2, type.type());
                    if (ast2 != null)
                    {
                        array.addProperty(ast2);
                    }
                }
            }
            else if (type.type().isSimple())
            {
                AbstractSimpleProperty sp = tm.instanciateSimpleProperty(namespace, prefix, name,
                        element.getTextContent(), type.type());
                loadAttributes(sp, element);
                ast.getContainer().addProperty(sp);
            }
            else if (type.type().isStructured())
            {
                // create a new structured type
                AbstractStructuredType inner = instanciateStructured(tm, type.type(), name, null);
                inner.setNamespace(namespace);
                inner.setPrefix(prefix);
                ast.getContainer().addProperty(inner);
                ComplexPropertyContainer cpc = inner.getContainer();
                if (DomHelper.isParseTypeResource(element))
                {
                    parseDescriptionInner(xmp, element, cpc);
                }
                else
                {
                    Element descElement = DomHelper.getFirstChildElement(element);
                    if (descElement != null)
                    {
                        parseDescriptionInner(xmp, descElement, cpc);
                    }
                }
            }
            else
            {
                throw new XmpParsingException(ErrorType.NoType, "Unidentified element to parse " + element + " (type="
                        + type + ")");
            }

        }
        nsFinder.pop();
        return ast;
    }

    private XMPMetadata parseInitialXpacket(ProcessingInstruction pi) throws XmpParsingException
    {
        if (!"xpacket".equals(pi.getNodeName())) return null;

        String data = pi.getData();
        StringTokenizer tokens = new StringTokenizer(data, " ");
        String id = null;
        String begin = null;
        String bytes = null;
        String encoding = null;
        while (tokens.hasMoreTokens())
        {
            String token = tokens.nextToken();
            if (!token.endsWith("\"") && !token.endsWith("\'"))
            {
                throw new XmpParsingException(ErrorType.XpacketBadStart, "Cannot understand PI data part : '" + token
                        + "' in '" + data + "'");
            }
            String quote = token.substring(token.length() - 1);
            int pos = token.indexOf("=" + quote);
            if (pos <= 0)
            {
                throw new XmpParsingException(ErrorType.XpacketBadStart, "Cannot understand PI data part : '" + token
                        + "' in '" + data + "'");
            }
            String name = token.substring(0, pos);
            if (token.length() - 1 < pos + 2)
            {
                throw new XmpParsingException(ErrorType.XpacketBadStart, "Cannot understand PI data part : '" + token
                        + "' in '" + data + "'");
            }
            String value = token.substring(pos + 2, token.length() - 1);
            if ("id".equals(name))
            {
                id = value;
            }
            else if ("begin".equals(name))
            {
                begin = value;
            }
            else if ("bytes".equals(name))
            {
                bytes = value;
            }
            else if ("encoding".equals(name))
            {
                encoding = value;
            }
            else
            {
                throw new XmpParsingException(ErrorType.XpacketBadStart, "Unknown attribute in xpacket PI : '" + token
                        + "'");
            }
        }
        return XMPMetadata.createXMPMetadata(begin, id, bytes, encoding);
    }

    private boolean parseEndPacket(XMPMetadata metadata, ProcessingInstruction pi) throws XmpParsingException
    {
        if (!"xpacket".equals(pi.getNodeName())) return false;
        String xpackData = pi.getData();
        // end attribute must be present and placed in first
        // xmp spec says Other unrecognized attributes can follow, but
        // should be ignored
        if (xpackData.startsWith("end="))
        {
            char end = xpackData.charAt(5);
            // check value (5 for end='X')
            if (end != 'r' && end != 'w')
            {
                throw new XmpParsingException(ErrorType.XpacketBadEnd,
                        "Excepted xpacket 'end' attribute with value 'r' or 'w' ");
            }
            metadata.setEndXPacket(Character.toString(end));
            return true;
        }
        // should find end='r/w'
        throw new XmpParsingException(ErrorType.XpacketBadEnd,
            "Expected xpacket 'end' attribute (must be present and placed in first)");
    }

    private Element findDescriptionsParent(Element root) throws XmpParsingException
    {
        Element rdfRdf;
<<<<<<< HEAD
        // optional <x:xmpmeta xmlns:x="adobe:ns:meta/">
        XmpParsingException exXmp = expectNaming(root, "adobe:ns:meta/", "x", "xmpmeta");
        if ( exXmp==null ) {
=======
        // check if already rdf element, as xmpmeta wrapper can be optional
        if (!XmpConstants.RDF_NAMESPACE.equals(root.getNamespaceURI()))
        {
            // always <x:xmpmeta xmlns:x="adobe:ns:meta/">
            expectNaming(root, "adobe:ns:meta/", "x", "xmpmeta");
            // should only have one child
>>>>>>> 80d98999
            NodeList nl = root.getChildNodes();
            if (nl.getLength() == 0)
            {
                // empty description
<<<<<<< HEAD
                throw new XmpParsingException(ErrorType.Format, "No rdf description found in XMP");
            }

            if (nl.getLength() > 1)
=======
                throw new XmpParsingException(ErrorType.Format, "No rdf description found in xmp");
            }
            else if (nl.getLength() > 1)
>>>>>>> 80d98999
            {
                // only expect one element
                throw new XmpParsingException(ErrorType.Format, "More than one element found in x:xmpmeta");
            }
<<<<<<< HEAD

            if (!(root.getFirstChild() instanceof Element))
            {
                // should be an element
                throw new XmpParsingException(ErrorType.Format, "x:xmpmeta doesn't contain an rdf:RDF element");
            }
            rdfRdf = (Element) root.getFirstChild();
        }
        else if ( strictParsing ) {
            throw exXmp;
        }
        else {
            rdfRdf = root;
        }

        // always <rdf:RDF xmlns:rdf="http://www.w3.org/1999/02/22-rdf-syntax-ns#">
        XmpParsingException exRdf = expectNaming(rdfRdf, XmpConstants.RDF_NAMESPACE, XmpConstants.DEFAULT_RDF_PREFIX,
=======
            else if (!(root.getFirstChild() instanceof Element))
            {
                // should be an element
                throw new XmpParsingException(ErrorType.Format, "x:xmpmeta does not contains rdf:RDF element");
            } // else let's parse
            rdfRdf = (Element) root.getFirstChild();
        }
        else
        {
            rdfRdf = root;
        }
        // always <rdf:RDF
        // xmlns:rdf="http://www.w3.org/1999/02/22-rdf-syntax-ns#">
        expectNaming(rdfRdf, XmpConstants.RDF_NAMESPACE, XmpConstants.DEFAULT_RDF_PREFIX,
>>>>>>> 80d98999
                XmpConstants.DEFAULT_RDF_LOCAL_NAME);
        // return description parent
        if ( exRdf==null ) return rdfRdf;

        throw exXmp==null ? exRdf : exXmp;
    }

    private XmpParsingException expectNaming(Element element, String ns, String prefix, String ln)
    {
        if ((ns != null) && !(ns.equals(element.getNamespaceURI())))
        {
            return new XmpParsingException(ErrorType.Format, "Expecting namespace '" + ns + "' and found '"
                    + element.getNamespaceURI() + "'");
        }

        if ((prefix != null) && !(prefix.equals(element.getPrefix())))
        {
            return new XmpParsingException(ErrorType.Format, "Expecting prefix '" + prefix + "' and found '"
                    + element.getPrefix() + "'");
        }

        if ((ln != null) && !(ln.equals(element.getLocalName())))
        {
            return new XmpParsingException(ErrorType.Format, "Expecting local name '" + ln + "' and found '"
                    + element.getLocalName() + "'");
        }
        // else OK
        return null;
    }

    /**
     * Remove all the comments node in the parent element of the parameter
     *
     * @param root
     *            the first node of an element or document to clear
     */
    private void removeComments(Node root)
    {
        // will hold the nodes which are to be deleted
        List<Node> forDeletion = new ArrayList<Node>();

        NodeList nl = root.getChildNodes();

        if (nl.getLength()<=1)
        {
            // There is only one node so we do not remove it
            return;
        }

        for (int i = 0; i < nl.getLength(); i++)
        {
            Node node = nl.item(i);
            if (node instanceof Comment)
            {
                // comments to be deleted
                forDeletion.add(node);
            }
            else if (node instanceof Text)
            {
                if (node.getTextContent().trim().isEmpty())
                {
                    // TODO: verify why this is necessary
                    // empty text nodes to be deleted
                    forDeletion.add(node);
                }
            }
            else if (node instanceof Element)
            {
                // clean child
                removeComments(node);
            } // else do nothing
        }

        // now remove the child nodes
        for (Node node : forDeletion)
        {
            root.removeChild(node);
        }
    }

    private AbstractStructuredType instanciateStructured(TypeMapping tm, Types type, String name,
            String structuredNamespace) throws XmpParsingException
    {
        try
        {
            if (type.isStructured())
            {
                return tm.instanciateStructuredType(type, name);
            }
            else if (type.isDefined())
            {
                return tm.instanciateDefinedType(name, structuredNamespace);
            }
            else
            {
                throw new XmpParsingException(ErrorType.InvalidType, "Type not structured : " + type);
            }
        }
        catch (BadFieldValueException e)
        {
            throw new XmpParsingException(ErrorType.InvalidType, "Parsing failed", e);
        }
    }

    private PropertyType checkPropertyDefinition(XMPMetadata xmp, QName prop) throws XmpParsingException
    {
        TypeMapping tm = xmp.getTypeMapping();
        // test if namespace is set in xml
        if (!nsFinder.containsNamespace(prop.getNamespaceURI()))
        {
            throw new XmpParsingException(ErrorType.NoSchema, "Schema is not set in this document : "
                    + prop.getNamespaceURI());
        }
        // test if namespace is defined
        String nsuri = prop.getNamespaceURI();
        if (!tm.isDefinedNamespace(nsuri))
        {
            throw new XmpParsingException(ErrorType.NoSchema, "Cannot find a definition for the namespace "
                    + prop.getNamespaceURI());
        }
        try
        {
            return tm.getSpecifiedPropertyType(prop);
        }
        catch (BadFieldValueException e)
        {
            throw new XmpParsingException(ErrorType.InvalidType, "Failed to retrieve property definition", e);
        }
    }


    private static List<Node> toList(NodeList nl)
    {
        List<Node> array = new ArrayList<>(nl.getLength());
        for ( int i = 0; i<nl.getLength(); i++ ) array.add(nl.item(i));
        return array;
    }


    protected static class NamespaceFinder
    {
        private final Deque<Map<String, String>> stack = new ArrayDeque<Map<String, String>>();

        protected void push(Element description)
        {
            NamedNodeMap nnm = description.getAttributes();
            Map<String, String> map = new HashMap<String, String>(nnm.getLength());
            for (int j = 0; j < nnm.getLength(); j++)
            {
                Attr no = (Attr) nnm.item(j);
                // if ns definition add it
                if (XMLConstants.XMLNS_ATTRIBUTE_NS_URI.equals(no.getNamespaceURI()))
                {
                    map.put(no.getLocalName(), no.getValue());
                }
            }
            stack.push(map);
        }

        protected Map<String, String> pop()
        {
            return stack.pop();
        }

        protected boolean containsNamespace(String namespace)
        {
            for (Map<String,String> map : stack)
            {
                if (map.containsValue(namespace))
                {
                    return true;
                }
            }
            // else namespace not found
            return false;
        }

    }

}
<|MERGE_RESOLUTION|>--- conflicted
+++ resolved
@@ -1,1059 +1,1027 @@
-/*****************************************************************************
- *
- * Licensed to the Apache Software Foundation (ASF) under one
- * or more contributor license agreements.  See the NOTICE file
- * distributed with this work for additional information
- * regarding copyright ownership.  The ASF licenses this file
- * to you under the Apache License, Version 2.0 (the
- * "License"); you may not use this file except in compliance
- * with the License.  You may obtain a copy of the License at
- *
- * http://www.apache.org/licenses/LICENSE-2.0
- *
- * Unless required by applicable law or agreed to in writing,
- * software distributed under the License is distributed on an
- * "AS IS" BASIS, WITHOUT WARRANTIES OR CONDITIONS OF ANY
- * KIND, either express or implied.  See the License for the
- * specific language governing permissions and limitations
- * under the License.
- *
- ****************************************************************************/
-
-package org.apache.xmpbox.xml;
-
-import java.io.ByteArrayInputStream;
-import java.io.IOException;
-import java.io.InputStream;
-import java.util.ArrayDeque;
-import java.util.ArrayList;
-import java.util.Deque;
-import java.util.HashMap;
-import java.util.List;
-import java.util.Map;
-import java.util.StringTokenizer;
-
-import javax.xml.XMLConstants;
-import javax.xml.namespace.QName;
-import javax.xml.parsers.DocumentBuilder;
-import javax.xml.parsers.DocumentBuilderFactory;
-import javax.xml.parsers.ParserConfigurationException;
-
-import org.apache.xmpbox.XMPMetadata;
-import org.apache.xmpbox.XmpConstants;
-import org.apache.xmpbox.schema.XMPSchema;
-import org.apache.xmpbox.schema.XmpSchemaException;
-import org.apache.xmpbox.type.AbstractField;
-import org.apache.xmpbox.type.AbstractSimpleProperty;
-import org.apache.xmpbox.type.AbstractStructuredType;
-import org.apache.xmpbox.type.ArrayProperty;
-import org.apache.xmpbox.type.Attribute;
-import org.apache.xmpbox.type.BadFieldValueException;
-import org.apache.xmpbox.type.Cardinality;
-import org.apache.xmpbox.type.ComplexPropertyContainer;
-import org.apache.xmpbox.type.PropertiesDescription;
-import org.apache.xmpbox.type.PropertyType;
-import org.apache.xmpbox.type.TypeMapping;
-import org.apache.xmpbox.type.Types;
-import org.apache.xmpbox.xml.XmpParsingException.ErrorType;
-import org.w3c.dom.Attr;
-import org.w3c.dom.Comment;
-import org.w3c.dom.Document;
-import org.w3c.dom.Element;
-import org.w3c.dom.NamedNodeMap;
-import org.w3c.dom.Node;
-import org.w3c.dom.NodeList;
-import org.w3c.dom.ProcessingInstruction;
-import org.w3c.dom.Text;
-import org.xml.sax.SAXException;
-
-public class DomXmpParser
-{
-    private DocumentBuilder dBuilder;
-
-    private NamespaceFinder nsFinder;
-
-    private boolean strictParsing = true;
-
-    public DomXmpParser() throws XmpParsingException
-    {
-        try
-        {
-            DocumentBuilderFactory dbFactory = DocumentBuilderFactory.newInstance();
-            dbFactory.setFeature("http://apache.org/xml/features/disallow-doctype-decl", true);
-            dbFactory.setFeature("http://xml.org/sax/features/external-general-entities", false);
-            dbFactory.setFeature("http://xml.org/sax/features/external-parameter-entities", false);
-            dbFactory.setFeature("http://apache.org/xml/features/nonvalidating/load-external-dtd", false);
-            dbFactory.setXIncludeAware(false);
-            dbFactory.setExpandEntityReferences(false);
-            dbFactory.setIgnoringComments(true);
-            dbFactory.setNamespaceAware(true);
-            dBuilder = dbFactory.newDocumentBuilder();
-            nsFinder = new NamespaceFinder();
-        }
-        catch (ParserConfigurationException e)
-        {
-            throw new XmpParsingException(ErrorType.Configuration, "Failed to initialize", e);
-        }
-    }
-
-    public boolean isStrictParsing()
-    {
-        return strictParsing;
-    }
-
-    public void setStrictParsing(boolean strictParsing)
-    {
-        this.strictParsing = strictParsing;
-    }
-
-    public XMPMetadata parse(byte[] xmp) throws XmpParsingException
-    {
-        ByteArrayInputStream input = new ByteArrayInputStream(xmp);
-        return parse(input);
-    }
-
-    public XMPMetadata parse(InputStream input) throws XmpParsingException
-    {
-        Document document = null;
-        try
-        {
-            // prevents validation messages polluting the console
-            dBuilder.setErrorHandler(null);
-            document = dBuilder.parse(input);
-        }
-        catch (SAXException e)
-        {
-            throw new XmpParsingException(ErrorType.Undefined, "Failed to parse", e);
-        }
-        catch (IOException e)
-        {
-            throw new XmpParsingException(ErrorType.Undefined, "Failed to parse", e);
-        }
-
-        // Start reading
-        removeComments(document);
-        List<Node> nodes = toList(document.getChildNodes());
-        nodes.removeIf(n -> !(n instanceof Element || n instanceof ProcessingInstruction));
-
-        // XMP may have a xpacket and and a x:xmpmeta element, in no particular order.
-        //
-        // If there is an xpacket, then it defines the content of the XMP (on a binary level).
-        // This is actually intended for unknown binary data streams to find the XMP.
-        // For PDFs we assume that there is no binary data around the XML so the xpacket
-        // PI is either top-level or we can ignore it as child of x:xmpmeta.
-        //
-        // If there is an x:xmpmeta, it may be inside or outside of the xpacket,
-        // and defines the XMP data among other RDF data.
-        // There should be no other RDF data and with an xpacket it not being an immediate
-        // child of the document or the xpacket is probably an error.
-
-        // scan for start xpacket
-        XMPMetadata xmp = null;
-        for ( int i = 0; xmp==null && i<nodes.size(); i++ ) {
-            Node node = nodes.get(i);
-            xmp = node instanceof ProcessingInstruction ? parseInitialXpacket((ProcessingInstruction)node) : null;
-            if ( xmp!=null ) nodes.subList(0, i + 1).clear();
-            if ( strictParsing ) break;
-        }
-
-        // scan for end xpacket
-        boolean xpacket = false;
-        if ( xmp==null ) {
-            if ( strictParsing ) {
-                throw new XmpParsingException(ErrorType.XpacketBadStart, "XMP should start with an xpacket processing instruction");
-            }
-            xmp = XMPMetadata.createXMPMetadata();
-        }
-        else {
-            for ( int i = strictParsing ? nodes.size() - 1 : 0; i<nodes.size(); i++ ) {
-                Node node = nodes.get(i);
-                if ( node instanceof ProcessingInstruction && parseEndPacket(xmp, (ProcessingInstruction)node) ) {
-                    xpacket = true;
-                    nodes.subList(i, nodes.size()).clear();
-                    break;
-                }
-            }
-            if ( !xpacket ) {
-                throw new XmpParsingException(ErrorType.XpacketBadEnd, "XMP should end with an xpacket processing instruction");
-            }
-        }
-
-        // remove all remaining top level PIs
-        nodes.removeIf(n -> n instanceof ProcessingInstruction);
-
-        // it's a bit unclear if an xpacket means that the xmpmeta must follow or xmpmeta is
-        // independent. If not then scanning for xmpmeta inside xpacket is wrong, it must be the immediate child.
-        List<Node> metas = toList(document.getElementsByTagNameNS("adobe:ns:meta/", "xmpmeta"));
-        metas.removeIf(n -> !("x".equals(n.getPrefix()))); // TODO: is this a good idea?
-        if ( metas.size()>1 ) {
-            throw new XmpParsingException(ErrorType.Format, "More than one x:xmpmeta element found");
-        }
-        else if ( metas.size()==1 ) {
-            // if xpacket exists, then x:xmpmeta must be top level
-            if ( xpacket ) {
-                if ( !nodes.contains(metas.get(0)) ) {
-                    throw new XmpParsingException(ErrorType.Format, "x:xmpmeta must be a top level element");
-                }
-            } else {
-                nodes = metas;
-            }
-        }
-
-        if ( nodes.isEmpty() ) {
-            throw new XmpParsingException(ErrorType.NoRootElement, "XMP should contain a root element");
-        }
-
-        if ( nodes.size()>1 ) {
-            throw new XmpParsingException(ErrorType.Format, "More than one top level element found in XMP");
-        }
-
-        // Now, parse the content of root
-        Element rdfRdf = findDescriptionsParent((Element)nodes.get(0));
-        List<Element> descriptions = DomHelper.getElementChildren(rdfRdf);
-        List<Element> dataDescriptions = new ArrayList<Element>(descriptions.size());
-        for (Element description : descriptions)
-        {
-            Element first = DomHelper.getFirstChildElement(description);
-            if (first != null && "pdfaExtension".equals(first.getPrefix()))
-            {
-                PdfaExtensionHelper.validateNaming(xmp, description);
-                parseDescriptionRoot(xmp, description);
-            }
-            else
-            {
-                dataDescriptions.add(description);
-            }
-        }
-        // find schema description
-        PdfaExtensionHelper.populateSchemaMapping(xmp);
-        // parse data description
-        for (Element description : dataDescriptions)
-        {
-            parseDescriptionRoot(xmp, description);
-        }
-
-        return xmp;
-    }
-
-    private void parseDescriptionRoot(XMPMetadata xmp, Element description) throws XmpParsingException
-    {
-        nsFinder.push(description);
-        TypeMapping tm = xmp.getTypeMapping();
-        try
-        {
-            List<Element> properties = DomHelper.getElementChildren(description);
-            // parse attributes as properties
-            NamedNodeMap nnm = description.getAttributes();
-            for (int i = 0; i < nnm.getLength(); i++)
-            {
-                Attr attr = (Attr) nnm.item(i);
-                if (XMLConstants.XMLNS_ATTRIBUTE.equals(attr.getPrefix()))
-                {
-                    // do nothing
-                }
-                else if (XmpConstants.DEFAULT_RDF_PREFIX.equals(attr.getPrefix())
-                        && XmpConstants.ABOUT_NAME.equals(attr.getLocalName()))
-                {
-                    // do nothing
-                }
-                else if (attr.getPrefix() == null && XmpConstants.ABOUT_NAME.equals(attr.getLocalName()))
-                {
-                    // do nothing
-                }
-                else
-                {
-                    parseDescriptionRootAttr(xmp, description, attr, tm);
-                }
-            }
-            parseChildrenAsProperties(xmp, properties, tm, description);
-        }
-        catch (XmpSchemaException e)
-        {
-            throw new XmpParsingException(ErrorType.Undefined, "Parsing failed", e);
-        }
-        finally
-        {
-            nsFinder.pop();
-        }
-    }
-
-    private void parseDescriptionRootAttr(XMPMetadata xmp, Element description, Attr attr, TypeMapping tm)
-            throws XmpSchemaException, XmpParsingException
-    {
-        String namespace = attr.getNamespaceURI();
-        XMPSchema schema = xmp.getSchema(namespace);
-        if (schema == null && tm.getSchemaFactory(namespace) != null)
-        {
-            schema = tm.getSchemaFactory(namespace).createXMPSchema(xmp, attr.getPrefix());
-            loadAttributes(schema, description);
-        }
-        // Only process when a schema was successfully found
-        if( schema != null )
-        {
-            ComplexPropertyContainer container = schema.getContainer();
-            PropertyType type = checkPropertyDefinition(xmp,
-                    new QName(attr.getNamespaceURI(), attr.getLocalName()));
-
-            //Default to text if no type is found
-            if( type == null)
-            {
-                type = TypeMapping.createPropertyType(Types.Text, Cardinality.Simple);
-            }
-
-            try
-            {
-                AbstractSimpleProperty sp = tm.instanciateSimpleProperty(namespace, schema.getPrefix(),
-                        attr.getLocalName(), attr.getValue(), type.type());
-                container.addProperty(sp);
-            }
-            catch (IllegalArgumentException e)
-            {
-                throw new XmpParsingException(ErrorType.Format,
-                        e.getMessage() + " in " + schema.getPrefix() + ":" + attr.getLocalName(), e);
-            }
-        }
-    }
-
-    private void parseChildrenAsProperties(XMPMetadata xmp, List<Element> properties, TypeMapping tm, Element description)
-            throws XmpParsingException, XmpSchemaException
-    {
-        // parse children elements as properties
-        for (Element property : properties)
-        {
-            nsFinder.push(property);
-            String namespace = property.getNamespaceURI();
-            PropertyType type = checkPropertyDefinition(xmp, DomHelper.getQName(property));
-            // create the container
-            if (!tm.isDefinedSchema(namespace))
-            {
-                throw new XmpParsingException(ErrorType.NoSchema,
-                        "This namespace is not a schema or a structured type : " + namespace);
-            }
-            XMPSchema schema = xmp.getSchema(namespace);
-            if (schema == null)
-            {
-                schema = tm.getSchemaFactory(namespace).createXMPSchema(xmp, property.getPrefix());
-                loadAttributes(schema, description);
-            }
-            ComplexPropertyContainer container = schema.getContainer();
-            // create property
-            createProperty(xmp, property, type, container);
-            nsFinder.pop();
-        }
-    }
-
-    private void createProperty(XMPMetadata xmp, Element property, PropertyType type, ComplexPropertyContainer container)
-            throws XmpParsingException
-    {
-        String prefix = property.getPrefix();
-        String name = property.getLocalName();
-        String namespace = property.getNamespaceURI();
-        // create property
-        nsFinder.push(property);
-        try
-        {
-            if (type == null)
-            {
-                if (strictParsing)
-                {
-                    throw new XmpParsingException(ErrorType.InvalidType, "No type defined for {" + namespace + "}"
-                            + name);
-                }
-                // use it as string
-                manageSimpleType(xmp, property, Types.Text, container);
-            }
-            else if (type.type() == Types.LangAlt)
-            {
-                manageLangAlt(xmp, property, container);
-            }
-            else if (type.card().isArray())
-            {
-                manageArray(xmp, property, type, container);
-            }
-            else if (type.type().isSimple())
-            {
-                manageSimpleType(xmp, property, type.type(), container);
-            }
-            else if (type.type().isStructured())
-            {
-                manageStructuredType(xmp, property, prefix, container);
-            }
-            else if (type.type() == Types.DefinedType)
-            {
-                manageDefinedType(xmp, property, prefix, container);
-            }
-        }
-        catch (IllegalArgumentException e)
-        {
-            throw new XmpParsingException(ErrorType.Format, e.getMessage() + " in " + prefix + ":" + name, e);
-        }
-        finally
-        {
-            nsFinder.pop();
-        }
-    }
-
-    private void manageDefinedType(XMPMetadata xmp, Element property, String prefix, ComplexPropertyContainer container)
-            throws XmpParsingException
-    {
-        if (DomHelper.isParseTypeResource(property))
-        {
-            AbstractStructuredType ast = parseLiDescription(xmp, DomHelper.getQName(property), property);
-            if (ast == null)
-            {
-                throw new XmpParsingException(ErrorType.Format, "property should contain child elements : "
-                        + property);
-            }
-            ast.setPrefix(prefix);
-            container.addProperty(ast);
-        }
-        else
-        {
-            Element inner = DomHelper.getFirstChildElement(property);
-            if (inner == null)
-            {
-                throw new XmpParsingException(ErrorType.Format, "property should contain child element : "
-                        + property);
-            }
-            AbstractStructuredType ast = parseLiDescription(xmp, DomHelper.getQName(property), inner);
-            if (ast == null)
-            {
-                throw new XmpParsingException(ErrorType.Format, "inner element should contain child elements : "
-                        + inner);
-            }
-            ast.setPrefix(prefix);
-            container.addProperty(ast);
-        }
-    }
-
-    private void manageStructuredType(XMPMetadata xmp, Element property, String prefix, ComplexPropertyContainer container)
-            throws XmpParsingException
-    {
-        if (DomHelper.isParseTypeResource(property))
-        {
-            AbstractStructuredType ast = parseLiDescription(xmp, DomHelper.getQName(property), property);
-            if (ast != null)
-            {
-                ast.setPrefix(prefix);
-                container.addProperty(ast);
-            }
-        }
-        else
-        {
-            Element inner = DomHelper.getFirstChildElement(property);
-            if (inner != null)
-            {
-                nsFinder.push(inner);
-                AbstractStructuredType ast = parseLiDescription(xmp, DomHelper.getQName(property), inner);
-                if (ast == null)
-                {
-                    throw new XmpParsingException(ErrorType.Format, "inner element should contain child elements : "
-                            + inner);
-                }
-                ast.setPrefix(prefix);
-                container.addProperty(ast);
-            }
-        }
-    }
-
-    private void manageSimpleType(XMPMetadata xmp, Element property, Types type, ComplexPropertyContainer container)
-    {
-        TypeMapping tm = xmp.getTypeMapping();
-        String prefix = property.getPrefix();
-        String name = property.getLocalName();
-        String namespace = property.getNamespaceURI();
-        AbstractSimpleProperty sp = tm.instanciateSimpleProperty(namespace, prefix, name, property.getTextContent(),
-                type);
-        loadAttributes(sp, property);
-        container.addProperty(sp);
-    }
-
-    private void manageArray(XMPMetadata xmp, Element property, PropertyType type, ComplexPropertyContainer container)
-            throws XmpParsingException
-    {
-        TypeMapping tm = xmp.getTypeMapping();
-        String prefix = property.getPrefix();
-        String name = property.getLocalName();
-        String namespace = property.getNamespaceURI();
-        Element bagOrSeq = DomHelper.getUniqueElementChild(property);
-
-        // if not parsing in strict mode, convert non empty text content of array nodes into a single list item.
-        if ( bagOrSeq==null && !strictParsing
-            && property.getChildNodes().getLength()==1 && property.getFirstChild() instanceof Text
-            && property.getFirstChild().getTextContent().trim().length()>0
-        ) {
-            Element element = property.getOwnerDocument().createElementNS(XmpConstants.RDF_NAMESPACE, XmpConstants.DEFAULT_RDF_PREFIX + ":li");
-            if ( type.type() == Types.LangAlt ) {
-                element.setAttributeNS(XMLConstants.XML_NS_URI, XMLConstants.XML_NS_PREFIX + ":lang", "x-default");
-            }
-            element.setTextContent(property.getTextContent());
-            ArrayProperty array = tm.createArrayProperty(namespace, prefix, name, type.card());
-            container.addProperty(array);
-            QName propertyQName = new QName(element.getLocalName());
-            AbstractField ast = parseLiElement(xmp, propertyQName, element, type.type());
-            if (ast != null) array.addProperty(ast);
-            return;
-        }
-
-        // ensure this is the good type of array
-        if (bagOrSeq == null)
-        {
-            // not an array
-            String whatFound = "nothing";
-            if (property.getFirstChild() != null)
-            {
-                whatFound = property.getFirstChild().getClass().getName();
-            }
-            throw new XmpParsingException(ErrorType.Format, "Invalid array definition, expecting " + type.card()
-                    + " and found "
-                    + whatFound
-                    + " [prefix=" + prefix + "; name=" + name + "]");
-        }
-        String bosname = bagOrSeq.getLocalName();
-        if (!type.card().name().equals(bosname) && (strictParsing ||
-            !(type.card()==Cardinality.Seq && Cardinality.Bag.name().equals(bosname)) &&
-            !(type.card()==Cardinality.Bag && Cardinality.Seq.name().equals(bosname))) )
-        {
-            // not the good array type
-            throw new XmpParsingException(ErrorType.Format, "Invalid array type, expecting " + type.card()
-                    + " and found " + bosname + " [prefix="+prefix+"; name="+name+"]");
-        }
-        ArrayProperty array = tm.createArrayProperty(namespace, prefix, name, type.card());
-        container.addProperty(array);
-        List<Element> lis = DomHelper.getElementChildren(bagOrSeq);
-
-        for (Element element : lis)
-        {
-            QName propertyQName = new QName(element.getLocalName());
-            AbstractField ast = parseLiElement(xmp, propertyQName, element, type.type());
-            if (ast != null)
-            {
-                array.addProperty(ast);
-            }
-        }
-    }
-
-    private void manageLangAlt(XMPMetadata xmp, Element property, ComplexPropertyContainer container)
-            throws XmpParsingException
-    {
-        manageArray(xmp, property, TypeMapping.createPropertyType(Types.LangAlt, Cardinality.Alt), container);
-    }
-
-    private void parseDescriptionInner(XMPMetadata xmp, Element description, ComplexPropertyContainer parentContainer)
-            throws XmpParsingException
-    {
-        nsFinder.push(description);
-        TypeMapping tm = xmp.getTypeMapping();
-        try
-        {
-            List<Element> properties = DomHelper.getElementChildren(description);
-            for (Element property : properties)
-            {
-                String name = property.getLocalName();
-                PropertyType dtype = checkPropertyDefinition(xmp, DomHelper.getQName(property));
-                PropertyType ptype = tm.getStructuredPropMapping(dtype.type()).getPropertyType(name);
-                // create property
-                createProperty(xmp, property, ptype, parentContainer);
-            }
-        }
-        finally
-        {
-            nsFinder.pop();
-        }
-    }
-
-    private AbstractField parseLiElement(XMPMetadata xmp, QName descriptor, Element liElement, Types type)
-            throws XmpParsingException
-    {
-        if (DomHelper.isParseTypeResource(liElement))
-        {
-            return parseLiDescription(xmp, descriptor, liElement);
-        }
-        // will find rdf:Description
-        Element liChild = DomHelper.getUniqueElementChild(liElement);
-        if (liChild != null)
-        {
-            nsFinder.push(liChild);
-            return parseLiDescription(xmp, descriptor, liChild);
-        }
-
-        // no child
-        String text = liElement.getTextContent();
-        TypeMapping tm = xmp.getTypeMapping();
-        if (type.isSimple())
-        {
-            AbstractField af = tm.instanciateSimpleProperty(descriptor.getNamespaceURI(),
-                    descriptor.getPrefix(), descriptor.getLocalPart(), text, type);
-            loadAttributes(af, liElement);
-            return af;
-        }
-
-        // PDFBOX-4325: assume it is structured
-        AbstractField af;
-        try
-        {
-            af = tm.instanciateStructuredType(type, descriptor.getLocalPart());
-        }
-        catch (BadFieldValueException ex)
-        {
-            throw new XmpParsingException(ErrorType.InvalidType, "Parsing of structured type failed", ex);
-        }
-        loadAttributes(af, liElement);
-        return af;
-    }
-
-    private void loadAttributes(AbstractField sp, Element element)
-    {
-        NamedNodeMap nnm = element.getAttributes();
-        for (int i = 0; i < nnm.getLength(); i++)
-        {
-            Attr attr = (Attr) nnm.item(i);
-            if (XMLConstants.XMLNS_ATTRIBUTE.equals(attr.getPrefix()))
-            {
-                // do nothing
-            }
-            else if (XmpConstants.DEFAULT_RDF_PREFIX.equals(attr.getPrefix())
-                    && XmpConstants.ABOUT_NAME.equals(attr.getLocalName()))
-            {
-                // set about
-                if (sp instanceof XMPSchema)
-                {
-                    ((XMPSchema) sp).setAboutAsSimple(attr.getValue());
-                }
-            }
-            else
-            {
-                Attribute attribute = new Attribute(XMLConstants.XML_NS_URI, attr.getLocalName(), attr.getValue());
-                sp.setAttribute(attribute);
-            }
-        }
-    }
-
-    private AbstractStructuredType parseLiDescription(XMPMetadata xmp, QName descriptor, Element liElement)
-            throws XmpParsingException
-    {
-        TypeMapping tm = xmp.getTypeMapping();
-        List<Element> elements = DomHelper.getElementChildren(liElement);
-        if (elements.isEmpty())
-        {
-            // The list is empty
-            return null;
-        }
-        // Instantiate abstract structured type with hint from first element
-        Element first = elements.get(0);
-        nsFinder.push(first);
-        PropertyType ctype = checkPropertyDefinition(xmp, DomHelper.getQName(first));
-        if (ctype == null)
-        {
-            throw new XmpParsingException(ErrorType.NoType, "ctype is null, first: " + first + 
-                    ", DomHelper.getQName(first): " + DomHelper.getQName(first));
-        }
-        Types tt = ctype.type();
-        AbstractStructuredType ast = instanciateStructured(tm, tt, descriptor.getLocalPart(), first.getNamespaceURI());
-
-        ast.setNamespace(descriptor.getNamespaceURI());
-        ast.setPrefix(descriptor.getPrefix());
-
-        PropertiesDescription pm;
-        if (tt.isStructured())
-        {
-            pm = tm.getStructuredPropMapping(tt);
-        }
-        else
-        {
-            pm = tm.getDefinedDescriptionByNamespace(first.getNamespaceURI());
-        }
-        for (Element element : elements)
-        {
-            String prefix = element.getPrefix();
-            String name = element.getLocalName();
-            String namespace = element.getNamespaceURI();
-            PropertyType type = pm.getPropertyType(name);
-            if (type == null)
-            {
-                // not defined
-                throw new XmpParsingException(ErrorType.NoType, "Type '" + name + "' not defined in "
-                        + element.getNamespaceURI());
-            }
-            else if (type.card().isArray())
-            {
-                ArrayProperty array = tm.createArrayProperty(namespace, prefix, name, type.card());
-                ast.getContainer().addProperty(array);
-                Element bagOrSeq = DomHelper.getUniqueElementChild(element);
-                List<Element> lis = DomHelper.getElementChildren(bagOrSeq);
-                for (Element element2 : lis)
-                {
-                    AbstractField ast2 = parseLiElement(xmp, descriptor, element2, type.type());
-                    if (ast2 != null)
-                    {
-                        array.addProperty(ast2);
-                    }
-                }
-            }
-            else if (type.type().isSimple())
-            {
-                AbstractSimpleProperty sp = tm.instanciateSimpleProperty(namespace, prefix, name,
-                        element.getTextContent(), type.type());
-                loadAttributes(sp, element);
-                ast.getContainer().addProperty(sp);
-            }
-            else if (type.type().isStructured())
-            {
-                // create a new structured type
-                AbstractStructuredType inner = instanciateStructured(tm, type.type(), name, null);
-                inner.setNamespace(namespace);
-                inner.setPrefix(prefix);
-                ast.getContainer().addProperty(inner);
-                ComplexPropertyContainer cpc = inner.getContainer();
-                if (DomHelper.isParseTypeResource(element))
-                {
-                    parseDescriptionInner(xmp, element, cpc);
-                }
-                else
-                {
-                    Element descElement = DomHelper.getFirstChildElement(element);
-                    if (descElement != null)
-                    {
-                        parseDescriptionInner(xmp, descElement, cpc);
-                    }
-                }
-            }
-            else
-            {
-                throw new XmpParsingException(ErrorType.NoType, "Unidentified element to parse " + element + " (type="
-                        + type + ")");
-            }
-
-        }
-        nsFinder.pop();
-        return ast;
-    }
-
-    private XMPMetadata parseInitialXpacket(ProcessingInstruction pi) throws XmpParsingException
-    {
-        if (!"xpacket".equals(pi.getNodeName())) return null;
-
-        String data = pi.getData();
-        StringTokenizer tokens = new StringTokenizer(data, " ");
-        String id = null;
-        String begin = null;
-        String bytes = null;
-        String encoding = null;
-        while (tokens.hasMoreTokens())
-        {
-            String token = tokens.nextToken();
-            if (!token.endsWith("\"") && !token.endsWith("\'"))
-            {
-                throw new XmpParsingException(ErrorType.XpacketBadStart, "Cannot understand PI data part : '" + token
-                        + "' in '" + data + "'");
-            }
-            String quote = token.substring(token.length() - 1);
-            int pos = token.indexOf("=" + quote);
-            if (pos <= 0)
-            {
-                throw new XmpParsingException(ErrorType.XpacketBadStart, "Cannot understand PI data part : '" + token
-                        + "' in '" + data + "'");
-            }
-            String name = token.substring(0, pos);
-            if (token.length() - 1 < pos + 2)
-            {
-                throw new XmpParsingException(ErrorType.XpacketBadStart, "Cannot understand PI data part : '" + token
-                        + "' in '" + data + "'");
-            }
-            String value = token.substring(pos + 2, token.length() - 1);
-            if ("id".equals(name))
-            {
-                id = value;
-            }
-            else if ("begin".equals(name))
-            {
-                begin = value;
-            }
-            else if ("bytes".equals(name))
-            {
-                bytes = value;
-            }
-            else if ("encoding".equals(name))
-            {
-                encoding = value;
-            }
-            else
-            {
-                throw new XmpParsingException(ErrorType.XpacketBadStart, "Unknown attribute in xpacket PI : '" + token
-                        + "'");
-            }
-        }
-        return XMPMetadata.createXMPMetadata(begin, id, bytes, encoding);
-    }
-
-    private boolean parseEndPacket(XMPMetadata metadata, ProcessingInstruction pi) throws XmpParsingException
-    {
-        if (!"xpacket".equals(pi.getNodeName())) return false;
-        String xpackData = pi.getData();
-        // end attribute must be present and placed in first
-        // xmp spec says Other unrecognized attributes can follow, but
-        // should be ignored
-        if (xpackData.startsWith("end="))
-        {
-            char end = xpackData.charAt(5);
-            // check value (5 for end='X')
-            if (end != 'r' && end != 'w')
-            {
-                throw new XmpParsingException(ErrorType.XpacketBadEnd,
-                        "Excepted xpacket 'end' attribute with value 'r' or 'w' ");
-            }
-            metadata.setEndXPacket(Character.toString(end));
-            return true;
-        }
-        // should find end='r/w'
-        throw new XmpParsingException(ErrorType.XpacketBadEnd,
-            "Expected xpacket 'end' attribute (must be present and placed in first)");
-    }
-
-    private Element findDescriptionsParent(Element root) throws XmpParsingException
-    {
-        Element rdfRdf;
-<<<<<<< HEAD
-        // optional <x:xmpmeta xmlns:x="adobe:ns:meta/">
-        XmpParsingException exXmp = expectNaming(root, "adobe:ns:meta/", "x", "xmpmeta");
-        if ( exXmp==null ) {
-=======
-        // check if already rdf element, as xmpmeta wrapper can be optional
-        if (!XmpConstants.RDF_NAMESPACE.equals(root.getNamespaceURI()))
-        {
-            // always <x:xmpmeta xmlns:x="adobe:ns:meta/">
-            expectNaming(root, "adobe:ns:meta/", "x", "xmpmeta");
-            // should only have one child
->>>>>>> 80d98999
-            NodeList nl = root.getChildNodes();
-            if (nl.getLength() == 0)
-            {
-                // empty description
-<<<<<<< HEAD
-                throw new XmpParsingException(ErrorType.Format, "No rdf description found in XMP");
-            }
-
-            if (nl.getLength() > 1)
-=======
-                throw new XmpParsingException(ErrorType.Format, "No rdf description found in xmp");
-            }
-            else if (nl.getLength() > 1)
->>>>>>> 80d98999
-            {
-                // only expect one element
-                throw new XmpParsingException(ErrorType.Format, "More than one element found in x:xmpmeta");
-            }
-<<<<<<< HEAD
-
-            if (!(root.getFirstChild() instanceof Element))
-            {
-                // should be an element
-                throw new XmpParsingException(ErrorType.Format, "x:xmpmeta doesn't contain an rdf:RDF element");
-            }
-            rdfRdf = (Element) root.getFirstChild();
-        }
-        else if ( strictParsing ) {
-            throw exXmp;
-        }
-        else {
-            rdfRdf = root;
-        }
-
-        // always <rdf:RDF xmlns:rdf="http://www.w3.org/1999/02/22-rdf-syntax-ns#">
-        XmpParsingException exRdf = expectNaming(rdfRdf, XmpConstants.RDF_NAMESPACE, XmpConstants.DEFAULT_RDF_PREFIX,
-=======
-            else if (!(root.getFirstChild() instanceof Element))
-            {
-                // should be an element
-                throw new XmpParsingException(ErrorType.Format, "x:xmpmeta does not contains rdf:RDF element");
-            } // else let's parse
-            rdfRdf = (Element) root.getFirstChild();
-        }
-        else
-        {
-            rdfRdf = root;
-        }
-        // always <rdf:RDF
-        // xmlns:rdf="http://www.w3.org/1999/02/22-rdf-syntax-ns#">
-        expectNaming(rdfRdf, XmpConstants.RDF_NAMESPACE, XmpConstants.DEFAULT_RDF_PREFIX,
->>>>>>> 80d98999
-                XmpConstants.DEFAULT_RDF_LOCAL_NAME);
-        // return description parent
-        if ( exRdf==null ) return rdfRdf;
-
-        throw exXmp==null ? exRdf : exXmp;
-    }
-
-    private XmpParsingException expectNaming(Element element, String ns, String prefix, String ln)
-    {
-        if ((ns != null) && !(ns.equals(element.getNamespaceURI())))
-        {
-            return new XmpParsingException(ErrorType.Format, "Expecting namespace '" + ns + "' and found '"
-                    + element.getNamespaceURI() + "'");
-        }
-
-        if ((prefix != null) && !(prefix.equals(element.getPrefix())))
-        {
-            return new XmpParsingException(ErrorType.Format, "Expecting prefix '" + prefix + "' and found '"
-                    + element.getPrefix() + "'");
-        }
-
-        if ((ln != null) && !(ln.equals(element.getLocalName())))
-        {
-            return new XmpParsingException(ErrorType.Format, "Expecting local name '" + ln + "' and found '"
-                    + element.getLocalName() + "'");
-        }
-        // else OK
-        return null;
-    }
-
-    /**
-     * Remove all the comments node in the parent element of the parameter
-     *
-     * @param root
-     *            the first node of an element or document to clear
-     */
-    private void removeComments(Node root)
-    {
-        // will hold the nodes which are to be deleted
-        List<Node> forDeletion = new ArrayList<Node>();
-
-        NodeList nl = root.getChildNodes();
-
-        if (nl.getLength()<=1)
-        {
-            // There is only one node so we do not remove it
-            return;
-        }
-
-        for (int i = 0; i < nl.getLength(); i++)
-        {
-            Node node = nl.item(i);
-            if (node instanceof Comment)
-            {
-                // comments to be deleted
-                forDeletion.add(node);
-            }
-            else if (node instanceof Text)
-            {
-                if (node.getTextContent().trim().isEmpty())
-                {
-                    // TODO: verify why this is necessary
-                    // empty text nodes to be deleted
-                    forDeletion.add(node);
-                }
-            }
-            else if (node instanceof Element)
-            {
-                // clean child
-                removeComments(node);
-            } // else do nothing
-        }
-
-        // now remove the child nodes
-        for (Node node : forDeletion)
-        {
-            root.removeChild(node);
-        }
-    }
-
-    private AbstractStructuredType instanciateStructured(TypeMapping tm, Types type, String name,
-            String structuredNamespace) throws XmpParsingException
-    {
-        try
-        {
-            if (type.isStructured())
-            {
-                return tm.instanciateStructuredType(type, name);
-            }
-            else if (type.isDefined())
-            {
-                return tm.instanciateDefinedType(name, structuredNamespace);
-            }
-            else
-            {
-                throw new XmpParsingException(ErrorType.InvalidType, "Type not structured : " + type);
-            }
-        }
-        catch (BadFieldValueException e)
-        {
-            throw new XmpParsingException(ErrorType.InvalidType, "Parsing failed", e);
-        }
-    }
-
-    private PropertyType checkPropertyDefinition(XMPMetadata xmp, QName prop) throws XmpParsingException
-    {
-        TypeMapping tm = xmp.getTypeMapping();
-        // test if namespace is set in xml
-        if (!nsFinder.containsNamespace(prop.getNamespaceURI()))
-        {
-            throw new XmpParsingException(ErrorType.NoSchema, "Schema is not set in this document : "
-                    + prop.getNamespaceURI());
-        }
-        // test if namespace is defined
-        String nsuri = prop.getNamespaceURI();
-        if (!tm.isDefinedNamespace(nsuri))
-        {
-            throw new XmpParsingException(ErrorType.NoSchema, "Cannot find a definition for the namespace "
-                    + prop.getNamespaceURI());
-        }
-        try
-        {
-            return tm.getSpecifiedPropertyType(prop);
-        }
-        catch (BadFieldValueException e)
-        {
-            throw new XmpParsingException(ErrorType.InvalidType, "Failed to retrieve property definition", e);
-        }
-    }
-
-
-    private static List<Node> toList(NodeList nl)
-    {
-        List<Node> array = new ArrayList<>(nl.getLength());
-        for ( int i = 0; i<nl.getLength(); i++ ) array.add(nl.item(i));
-        return array;
-    }
-
-
-    protected static class NamespaceFinder
-    {
-        private final Deque<Map<String, String>> stack = new ArrayDeque<Map<String, String>>();
-
-        protected void push(Element description)
-        {
-            NamedNodeMap nnm = description.getAttributes();
-            Map<String, String> map = new HashMap<String, String>(nnm.getLength());
-            for (int j = 0; j < nnm.getLength(); j++)
-            {
-                Attr no = (Attr) nnm.item(j);
-                // if ns definition add it
-                if (XMLConstants.XMLNS_ATTRIBUTE_NS_URI.equals(no.getNamespaceURI()))
-                {
-                    map.put(no.getLocalName(), no.getValue());
-                }
-            }
-            stack.push(map);
-        }
-
-        protected Map<String, String> pop()
-        {
-            return stack.pop();
-        }
-
-        protected boolean containsNamespace(String namespace)
-        {
-            for (Map<String,String> map : stack)
-            {
-                if (map.containsValue(namespace))
-                {
-                    return true;
-                }
-            }
-            // else namespace not found
-            return false;
-        }
-
-    }
-
-}
+/*****************************************************************************
+ *
+ * Licensed to the Apache Software Foundation (ASF) under one
+ * or more contributor license agreements.  See the NOTICE file
+ * distributed with this work for additional information
+ * regarding copyright ownership.  The ASF licenses this file
+ * to you under the Apache License, Version 2.0 (the
+ * "License"); you may not use this file except in compliance
+ * with the License.  You may obtain a copy of the License at
+ *
+ * http://www.apache.org/licenses/LICENSE-2.0
+ *
+ * Unless required by applicable law or agreed to in writing,
+ * software distributed under the License is distributed on an
+ * "AS IS" BASIS, WITHOUT WARRANTIES OR CONDITIONS OF ANY
+ * KIND, either express or implied.  See the License for the
+ * specific language governing permissions and limitations
+ * under the License.
+ *
+ ****************************************************************************/
+
+package org.apache.xmpbox.xml;
+
+import java.io.ByteArrayInputStream;
+import java.io.IOException;
+import java.io.InputStream;
+import java.util.ArrayDeque;
+import java.util.ArrayList;
+import java.util.Deque;
+import java.util.HashMap;
+import java.util.List;
+import java.util.Map;
+import java.util.StringTokenizer;
+
+import javax.xml.XMLConstants;
+import javax.xml.namespace.QName;
+import javax.xml.parsers.DocumentBuilder;
+import javax.xml.parsers.DocumentBuilderFactory;
+import javax.xml.parsers.ParserConfigurationException;
+
+import org.apache.xmpbox.XMPMetadata;
+import org.apache.xmpbox.XmpConstants;
+import org.apache.xmpbox.schema.XMPSchema;
+import org.apache.xmpbox.schema.XmpSchemaException;
+import org.apache.xmpbox.type.AbstractField;
+import org.apache.xmpbox.type.AbstractSimpleProperty;
+import org.apache.xmpbox.type.AbstractStructuredType;
+import org.apache.xmpbox.type.ArrayProperty;
+import org.apache.xmpbox.type.Attribute;
+import org.apache.xmpbox.type.BadFieldValueException;
+import org.apache.xmpbox.type.Cardinality;
+import org.apache.xmpbox.type.ComplexPropertyContainer;
+import org.apache.xmpbox.type.PropertiesDescription;
+import org.apache.xmpbox.type.PropertyType;
+import org.apache.xmpbox.type.TypeMapping;
+import org.apache.xmpbox.type.Types;
+import org.apache.xmpbox.xml.XmpParsingException.ErrorType;
+import org.w3c.dom.Attr;
+import org.w3c.dom.Comment;
+import org.w3c.dom.Document;
+import org.w3c.dom.Element;
+import org.w3c.dom.NamedNodeMap;
+import org.w3c.dom.Node;
+import org.w3c.dom.NodeList;
+import org.w3c.dom.ProcessingInstruction;
+import org.w3c.dom.Text;
+import org.xml.sax.SAXException;
+
+public class DomXmpParser
+{
+    private DocumentBuilder dBuilder;
+
+    private NamespaceFinder nsFinder;
+
+    private boolean strictParsing = true;
+
+    public DomXmpParser() throws XmpParsingException
+    {
+        try
+        {
+            DocumentBuilderFactory dbFactory = DocumentBuilderFactory.newInstance();
+            dbFactory.setFeature("http://apache.org/xml/features/disallow-doctype-decl", true);
+            dbFactory.setFeature("http://xml.org/sax/features/external-general-entities", false);
+            dbFactory.setFeature("http://xml.org/sax/features/external-parameter-entities", false);
+            dbFactory.setFeature("http://apache.org/xml/features/nonvalidating/load-external-dtd", false);
+            dbFactory.setXIncludeAware(false);
+            dbFactory.setExpandEntityReferences(false);
+            dbFactory.setIgnoringComments(true);
+            dbFactory.setNamespaceAware(true);
+            dBuilder = dbFactory.newDocumentBuilder();
+            nsFinder = new NamespaceFinder();
+        }
+        catch (ParserConfigurationException e)
+        {
+            throw new XmpParsingException(ErrorType.Configuration, "Failed to initialize", e);
+        }
+    }
+
+    public boolean isStrictParsing()
+    {
+        return strictParsing;
+    }
+
+    public void setStrictParsing(boolean strictParsing)
+    {
+        this.strictParsing = strictParsing;
+    }
+
+    public XMPMetadata parse(byte[] xmp) throws XmpParsingException
+    {
+        ByteArrayInputStream input = new ByteArrayInputStream(xmp);
+        return parse(input);
+    }
+
+    public XMPMetadata parse(InputStream input) throws XmpParsingException
+    {
+        Document document = null;
+        try
+        {
+            // prevents validation messages polluting the console
+            dBuilder.setErrorHandler(null);
+            document = dBuilder.parse(input);
+        }
+        catch (SAXException e)
+        {
+            throw new XmpParsingException(ErrorType.Undefined, "Failed to parse", e);
+        }
+        catch (IOException e)
+        {
+            throw new XmpParsingException(ErrorType.Undefined, "Failed to parse", e);
+        }
+
+        // Start reading
+        removeComments(document);
+        List<Node> nodes = toList(document.getChildNodes());
+        nodes.removeIf(n -> !(n instanceof Element || n instanceof ProcessingInstruction));
+
+        // XMP may have a xpacket and and a x:xmpmeta element, in no particular order.
+        //
+        // If there is an xpacket, then it defines the content of the XMP (on a binary level).
+        // This is actually intended for unknown binary data streams to find the XMP.
+        // For PDFs we assume that there is no binary data around the XML so the xpacket
+        // PI is either top-level or we can ignore it as child of x:xmpmeta.
+        //
+        // If there is an x:xmpmeta, it may be inside or outside of the xpacket,
+        // and defines the XMP data among other RDF data.
+        // There should be no other RDF data and with an xpacket it not being an immediate
+        // child of the document or the xpacket is probably an error.
+
+        // scan for start xpacket
+        XMPMetadata xmp = null;
+        for ( int i = 0; xmp==null && i<nodes.size(); i++ ) {
+            Node node = nodes.get(i);
+            xmp = node instanceof ProcessingInstruction ? parseInitialXpacket((ProcessingInstruction)node) : null;
+            if ( xmp!=null ) nodes.subList(0, i + 1).clear();
+            if ( strictParsing ) break;
+        }
+
+        // scan for end xpacket
+        boolean xpacket = false;
+        if ( xmp==null ) {
+            if ( strictParsing ) {
+                throw new XmpParsingException(ErrorType.XpacketBadStart, "XMP should start with an xpacket processing instruction");
+            }
+            xmp = XMPMetadata.createXMPMetadata();
+        }
+        else {
+            for ( int i = strictParsing ? nodes.size() - 1 : 0; i<nodes.size(); i++ ) {
+                Node node = nodes.get(i);
+                if ( node instanceof ProcessingInstruction && parseEndPacket(xmp, (ProcessingInstruction)node) ) {
+                    xpacket = true;
+                    nodes.subList(i, nodes.size()).clear();
+                    break;
+                }
+            }
+            if ( !xpacket ) {
+                throw new XmpParsingException(ErrorType.XpacketBadEnd, "XMP should end with an xpacket processing instruction");
+            }
+        }
+
+        // remove all remaining top level PIs
+        nodes.removeIf(n -> n instanceof ProcessingInstruction);
+
+        // it's a bit unclear if an xpacket means that the xmpmeta must follow or xmpmeta is
+        // independent. If not then scanning for xmpmeta inside xpacket is wrong, it must be the immediate child.
+        List<Node> metas = toList(document.getElementsByTagNameNS("adobe:ns:meta/", "xmpmeta"));
+        metas.removeIf(n -> !("x".equals(n.getPrefix()))); // TODO: is this a good idea?
+        if ( metas.size()>1 ) {
+            throw new XmpParsingException(ErrorType.Format, "More than one x:xmpmeta element found");
+        }
+        else if ( metas.size()==1 ) {
+            // if xpacket exists, then x:xmpmeta must be top level
+            if ( xpacket ) {
+                if ( !nodes.contains(metas.get(0)) ) {
+                    throw new XmpParsingException(ErrorType.Format, "x:xmpmeta must be a top level element");
+                }
+            } else {
+                nodes = metas;
+            }
+        }
+
+        if ( nodes.isEmpty() ) {
+            throw new XmpParsingException(ErrorType.NoRootElement, "XMP should contain a root element");
+        }
+
+        if ( nodes.size()>1 ) {
+            throw new XmpParsingException(ErrorType.Format, "More than one top level element found in XMP");
+        }
+
+        // Now, parse the content of root
+        Element rdfRdf = findDescriptionsParent((Element)nodes.get(0));
+        List<Element> descriptions = DomHelper.getElementChildren(rdfRdf);
+        List<Element> dataDescriptions = new ArrayList<Element>(descriptions.size());
+        for (Element description : descriptions)
+        {
+            Element first = DomHelper.getFirstChildElement(description);
+            if (first != null && "pdfaExtension".equals(first.getPrefix()))
+            {
+                PdfaExtensionHelper.validateNaming(xmp, description);
+                parseDescriptionRoot(xmp, description);
+            }
+            else
+            {
+                dataDescriptions.add(description);
+            }
+        }
+        // find schema description
+        PdfaExtensionHelper.populateSchemaMapping(xmp);
+        // parse data description
+        for (Element description : dataDescriptions)
+        {
+            parseDescriptionRoot(xmp, description);
+        }
+
+        return xmp;
+    }
+
+    private void parseDescriptionRoot(XMPMetadata xmp, Element description) throws XmpParsingException
+    {
+        nsFinder.push(description);
+        TypeMapping tm = xmp.getTypeMapping();
+        try
+        {
+            List<Element> properties = DomHelper.getElementChildren(description);
+            // parse attributes as properties
+            NamedNodeMap nnm = description.getAttributes();
+            for (int i = 0; i < nnm.getLength(); i++)
+            {
+                Attr attr = (Attr) nnm.item(i);
+                if (XMLConstants.XMLNS_ATTRIBUTE.equals(attr.getPrefix()))
+                {
+                    // do nothing
+                }
+                else if (XmpConstants.DEFAULT_RDF_PREFIX.equals(attr.getPrefix())
+                        && XmpConstants.ABOUT_NAME.equals(attr.getLocalName()))
+                {
+                    // do nothing
+                }
+                else if (attr.getPrefix() == null && XmpConstants.ABOUT_NAME.equals(attr.getLocalName()))
+                {
+                    // do nothing
+                }
+                else
+                {
+                    parseDescriptionRootAttr(xmp, description, attr, tm);
+                }
+            }
+            parseChildrenAsProperties(xmp, properties, tm, description);
+        }
+        catch (XmpSchemaException e)
+        {
+            throw new XmpParsingException(ErrorType.Undefined, "Parsing failed", e);
+        }
+        finally
+        {
+            nsFinder.pop();
+        }
+    }
+
+    private void parseDescriptionRootAttr(XMPMetadata xmp, Element description, Attr attr, TypeMapping tm)
+            throws XmpSchemaException, XmpParsingException
+    {
+        String namespace = attr.getNamespaceURI();
+        XMPSchema schema = xmp.getSchema(namespace);
+        if (schema == null && tm.getSchemaFactory(namespace) != null)
+        {
+            schema = tm.getSchemaFactory(namespace).createXMPSchema(xmp, attr.getPrefix());
+            loadAttributes(schema, description);
+        }
+        // Only process when a schema was successfully found
+        if( schema != null )
+        {
+            ComplexPropertyContainer container = schema.getContainer();
+            PropertyType type = checkPropertyDefinition(xmp,
+                    new QName(attr.getNamespaceURI(), attr.getLocalName()));
+
+            //Default to text if no type is found
+            if( type == null)
+            {
+                type = TypeMapping.createPropertyType(Types.Text, Cardinality.Simple);
+            }
+
+            try
+            {
+                AbstractSimpleProperty sp = tm.instanciateSimpleProperty(namespace, schema.getPrefix(),
+                        attr.getLocalName(), attr.getValue(), type.type());
+                container.addProperty(sp);
+            }
+            catch (IllegalArgumentException e)
+            {
+                throw new XmpParsingException(ErrorType.Format,
+                        e.getMessage() + " in " + schema.getPrefix() + ":" + attr.getLocalName(), e);
+            }
+        }
+    }
+
+    private void parseChildrenAsProperties(XMPMetadata xmp, List<Element> properties, TypeMapping tm, Element description)
+            throws XmpParsingException, XmpSchemaException
+    {
+        // parse children elements as properties
+        for (Element property : properties)
+        {
+            nsFinder.push(property);
+            String namespace = property.getNamespaceURI();
+            PropertyType type = checkPropertyDefinition(xmp, DomHelper.getQName(property));
+            // create the container
+            if (!tm.isDefinedSchema(namespace))
+            {
+                throw new XmpParsingException(ErrorType.NoSchema,
+                        "This namespace is not a schema or a structured type : " + namespace);
+            }
+            XMPSchema schema = xmp.getSchema(namespace);
+            if (schema == null)
+            {
+                schema = tm.getSchemaFactory(namespace).createXMPSchema(xmp, property.getPrefix());
+                loadAttributes(schema, description);
+            }
+            ComplexPropertyContainer container = schema.getContainer();
+            // create property
+            createProperty(xmp, property, type, container);
+            nsFinder.pop();
+        }
+    }
+
+    private void createProperty(XMPMetadata xmp, Element property, PropertyType type, ComplexPropertyContainer container)
+            throws XmpParsingException
+    {
+        String prefix = property.getPrefix();
+        String name = property.getLocalName();
+        String namespace = property.getNamespaceURI();
+        // create property
+        nsFinder.push(property);
+        try
+        {
+            if (type == null)
+            {
+                if (strictParsing)
+                {
+                    throw new XmpParsingException(ErrorType.InvalidType, "No type defined for {" + namespace + "}"
+                            + name);
+                }
+                // use it as string
+                manageSimpleType(xmp, property, Types.Text, container);
+            }
+            else if (type.type() == Types.LangAlt)
+            {
+                manageLangAlt(xmp, property, container);
+            }
+            else if (type.card().isArray())
+            {
+                manageArray(xmp, property, type, container);
+            }
+            else if (type.type().isSimple())
+            {
+                manageSimpleType(xmp, property, type.type(), container);
+            }
+            else if (type.type().isStructured())
+            {
+                manageStructuredType(xmp, property, prefix, container);
+            }
+            else if (type.type() == Types.DefinedType)
+            {
+                manageDefinedType(xmp, property, prefix, container);
+            }
+        }
+        catch (IllegalArgumentException e)
+        {
+            throw new XmpParsingException(ErrorType.Format, e.getMessage() + " in " + prefix + ":" + name, e);
+        }
+        finally
+        {
+            nsFinder.pop();
+        }
+    }
+
+    private void manageDefinedType(XMPMetadata xmp, Element property, String prefix, ComplexPropertyContainer container)
+            throws XmpParsingException
+    {
+        if (DomHelper.isParseTypeResource(property))
+        {
+            AbstractStructuredType ast = parseLiDescription(xmp, DomHelper.getQName(property), property);
+            if (ast == null)
+            {
+                throw new XmpParsingException(ErrorType.Format, "property should contain child elements : "
+                        + property);
+            }
+            ast.setPrefix(prefix);
+            container.addProperty(ast);
+        }
+        else
+        {
+            Element inner = DomHelper.getFirstChildElement(property);
+            if (inner == null)
+            {
+                throw new XmpParsingException(ErrorType.Format, "property should contain child element : "
+                        + property);
+            }
+            AbstractStructuredType ast = parseLiDescription(xmp, DomHelper.getQName(property), inner);
+            if (ast == null)
+            {
+                throw new XmpParsingException(ErrorType.Format, "inner element should contain child elements : "
+                        + inner);
+            }
+            ast.setPrefix(prefix);
+            container.addProperty(ast);
+        }
+    }
+
+    private void manageStructuredType(XMPMetadata xmp, Element property, String prefix, ComplexPropertyContainer container)
+            throws XmpParsingException
+    {
+        if (DomHelper.isParseTypeResource(property))
+        {
+            AbstractStructuredType ast = parseLiDescription(xmp, DomHelper.getQName(property), property);
+            if (ast != null)
+            {
+                ast.setPrefix(prefix);
+                container.addProperty(ast);
+            }
+        }
+        else
+        {
+            Element inner = DomHelper.getFirstChildElement(property);
+            if (inner != null)
+            {
+                nsFinder.push(inner);
+                AbstractStructuredType ast = parseLiDescription(xmp, DomHelper.getQName(property), inner);
+                if (ast == null)
+                {
+                    throw new XmpParsingException(ErrorType.Format, "inner element should contain child elements : "
+                            + inner);
+                }
+                ast.setPrefix(prefix);
+                container.addProperty(ast);
+            }
+        }
+    }
+
+    private void manageSimpleType(XMPMetadata xmp, Element property, Types type, ComplexPropertyContainer container)
+    {
+        TypeMapping tm = xmp.getTypeMapping();
+        String prefix = property.getPrefix();
+        String name = property.getLocalName();
+        String namespace = property.getNamespaceURI();
+        AbstractSimpleProperty sp = tm.instanciateSimpleProperty(namespace, prefix, name, property.getTextContent(),
+                type);
+        loadAttributes(sp, property);
+        container.addProperty(sp);
+    }
+
+    private void manageArray(XMPMetadata xmp, Element property, PropertyType type, ComplexPropertyContainer container)
+            throws XmpParsingException
+    {
+        TypeMapping tm = xmp.getTypeMapping();
+        String prefix = property.getPrefix();
+        String name = property.getLocalName();
+        String namespace = property.getNamespaceURI();
+        Element bagOrSeq = DomHelper.getUniqueElementChild(property);
+
+        // if not parsing in strict mode, convert non empty text content of array nodes into a single list item.
+        if ( bagOrSeq==null && !strictParsing
+            && property.getChildNodes().getLength()==1 && property.getFirstChild() instanceof Text
+            && property.getFirstChild().getTextContent().trim().length()>0
+        ) {
+            Element element = property.getOwnerDocument().createElementNS(XmpConstants.RDF_NAMESPACE, XmpConstants.DEFAULT_RDF_PREFIX + ":li");
+            if ( type.type() == Types.LangAlt ) {
+                element.setAttributeNS(XMLConstants.XML_NS_URI, XMLConstants.XML_NS_PREFIX + ":lang", "x-default");
+            }
+            element.setTextContent(property.getTextContent());
+            ArrayProperty array = tm.createArrayProperty(namespace, prefix, name, type.card());
+            container.addProperty(array);
+            QName propertyQName = new QName(element.getLocalName());
+            AbstractField ast = parseLiElement(xmp, propertyQName, element, type.type());
+            if (ast != null) array.addProperty(ast);
+            return;
+        }
+
+        // ensure this is the good type of array
+        if (bagOrSeq == null)
+        {
+            // not an array
+            String whatFound = "nothing";
+            if (property.getFirstChild() != null)
+            {
+                whatFound = property.getFirstChild().getClass().getName();
+            }
+            throw new XmpParsingException(ErrorType.Format, "Invalid array definition, expecting " + type.card()
+                    + " and found "
+                    + whatFound
+                    + " [prefix=" + prefix + "; name=" + name + "]");
+        }
+        String bosname = bagOrSeq.getLocalName();
+        if (!type.card().name().equals(bosname) && (strictParsing ||
+            !(type.card()==Cardinality.Seq && Cardinality.Bag.name().equals(bosname)) &&
+            !(type.card()==Cardinality.Bag && Cardinality.Seq.name().equals(bosname))) )
+        {
+            // not the good array type
+            throw new XmpParsingException(ErrorType.Format, "Invalid array type, expecting " + type.card()
+                    + " and found " + bosname + " [prefix="+prefix+"; name="+name+"]");
+        }
+        ArrayProperty array = tm.createArrayProperty(namespace, prefix, name, type.card());
+        container.addProperty(array);
+        List<Element> lis = DomHelper.getElementChildren(bagOrSeq);
+
+        for (Element element : lis)
+        {
+            QName propertyQName = new QName(element.getLocalName());
+            AbstractField ast = parseLiElement(xmp, propertyQName, element, type.type());
+            if (ast != null)
+            {
+                array.addProperty(ast);
+            }
+        }
+    }
+
+    private void manageLangAlt(XMPMetadata xmp, Element property, ComplexPropertyContainer container)
+            throws XmpParsingException
+    {
+        manageArray(xmp, property, TypeMapping.createPropertyType(Types.LangAlt, Cardinality.Alt), container);
+    }
+
+    private void parseDescriptionInner(XMPMetadata xmp, Element description, ComplexPropertyContainer parentContainer)
+            throws XmpParsingException
+    {
+        nsFinder.push(description);
+        TypeMapping tm = xmp.getTypeMapping();
+        try
+        {
+            List<Element> properties = DomHelper.getElementChildren(description);
+            for (Element property : properties)
+            {
+                String name = property.getLocalName();
+                PropertyType dtype = checkPropertyDefinition(xmp, DomHelper.getQName(property));
+                PropertyType ptype = tm.getStructuredPropMapping(dtype.type()).getPropertyType(name);
+                // create property
+                createProperty(xmp, property, ptype, parentContainer);
+            }
+        }
+        finally
+        {
+            nsFinder.pop();
+        }
+    }
+
+    private AbstractField parseLiElement(XMPMetadata xmp, QName descriptor, Element liElement, Types type)
+            throws XmpParsingException
+    {
+        if (DomHelper.isParseTypeResource(liElement))
+        {
+            return parseLiDescription(xmp, descriptor, liElement);
+        }
+        // will find rdf:Description
+        Element liChild = DomHelper.getUniqueElementChild(liElement);
+        if (liChild != null)
+        {
+            nsFinder.push(liChild);
+            return parseLiDescription(xmp, descriptor, liChild);
+        }
+
+        // no child
+        String text = liElement.getTextContent();
+        TypeMapping tm = xmp.getTypeMapping();
+        if (type.isSimple())
+        {
+            AbstractField af = tm.instanciateSimpleProperty(descriptor.getNamespaceURI(),
+                    descriptor.getPrefix(), descriptor.getLocalPart(), text, type);
+            loadAttributes(af, liElement);
+            return af;
+        }
+
+        // PDFBOX-4325: assume it is structured
+        AbstractField af;
+        try
+        {
+            af = tm.instanciateStructuredType(type, descriptor.getLocalPart());
+        }
+        catch (BadFieldValueException ex)
+        {
+            throw new XmpParsingException(ErrorType.InvalidType, "Parsing of structured type failed", ex);
+        }
+        loadAttributes(af, liElement);
+        return af;
+    }
+
+    private void loadAttributes(AbstractField sp, Element element)
+    {
+        NamedNodeMap nnm = element.getAttributes();
+        for (int i = 0; i < nnm.getLength(); i++)
+        {
+            Attr attr = (Attr) nnm.item(i);
+            if (XMLConstants.XMLNS_ATTRIBUTE.equals(attr.getPrefix()))
+            {
+                // do nothing
+            }
+            else if (XmpConstants.DEFAULT_RDF_PREFIX.equals(attr.getPrefix())
+                    && XmpConstants.ABOUT_NAME.equals(attr.getLocalName()))
+            {
+                // set about
+                if (sp instanceof XMPSchema)
+                {
+                    ((XMPSchema) sp).setAboutAsSimple(attr.getValue());
+                }
+            }
+            else
+            {
+                Attribute attribute = new Attribute(XMLConstants.XML_NS_URI, attr.getLocalName(), attr.getValue());
+                sp.setAttribute(attribute);
+            }
+        }
+    }
+
+    private AbstractStructuredType parseLiDescription(XMPMetadata xmp, QName descriptor, Element liElement)
+            throws XmpParsingException
+    {
+        TypeMapping tm = xmp.getTypeMapping();
+        List<Element> elements = DomHelper.getElementChildren(liElement);
+        if (elements.isEmpty())
+        {
+            // The list is empty
+            return null;
+        }
+        // Instantiate abstract structured type with hint from first element
+        Element first = elements.get(0);
+        nsFinder.push(first);
+        PropertyType ctype = checkPropertyDefinition(xmp, DomHelper.getQName(first));
+        if (ctype == null)
+        {
+            throw new XmpParsingException(ErrorType.NoType, "ctype is null, first: " + first + 
+                    ", DomHelper.getQName(first): " + DomHelper.getQName(first));
+        }
+        Types tt = ctype.type();
+        AbstractStructuredType ast = instanciateStructured(tm, tt, descriptor.getLocalPart(), first.getNamespaceURI());
+
+        ast.setNamespace(descriptor.getNamespaceURI());
+        ast.setPrefix(descriptor.getPrefix());
+
+        PropertiesDescription pm;
+        if (tt.isStructured())
+        {
+            pm = tm.getStructuredPropMapping(tt);
+        }
+        else
+        {
+            pm = tm.getDefinedDescriptionByNamespace(first.getNamespaceURI());
+        }
+        for (Element element : elements)
+        {
+            String prefix = element.getPrefix();
+            String name = element.getLocalName();
+            String namespace = element.getNamespaceURI();
+            PropertyType type = pm.getPropertyType(name);
+            if (type == null)
+            {
+                // not defined
+                throw new XmpParsingException(ErrorType.NoType, "Type '" + name + "' not defined in "
+                        + element.getNamespaceURI());
+            }
+            else if (type.card().isArray())
+            {
+                ArrayProperty array = tm.createArrayProperty(namespace, prefix, name, type.card());
+                ast.getContainer().addProperty(array);
+                Element bagOrSeq = DomHelper.getUniqueElementChild(element);
+                List<Element> lis = DomHelper.getElementChildren(bagOrSeq);
+                for (Element element2 : lis)
+                {
+                    AbstractField ast2 = parseLiElement(xmp, descriptor, element2, type.type());
+                    if (ast2 != null)
+                    {
+                        array.addProperty(ast2);
+                    }
+                }
+            }
+            else if (type.type().isSimple())
+            {
+                AbstractSimpleProperty sp = tm.instanciateSimpleProperty(namespace, prefix, name,
+                        element.getTextContent(), type.type());
+                loadAttributes(sp, element);
+                ast.getContainer().addProperty(sp);
+            }
+            else if (type.type().isStructured())
+            {
+                // create a new structured type
+                AbstractStructuredType inner = instanciateStructured(tm, type.type(), name, null);
+                inner.setNamespace(namespace);
+                inner.setPrefix(prefix);
+                ast.getContainer().addProperty(inner);
+                ComplexPropertyContainer cpc = inner.getContainer();
+                if (DomHelper.isParseTypeResource(element))
+                {
+                    parseDescriptionInner(xmp, element, cpc);
+                }
+                else
+                {
+                    Element descElement = DomHelper.getFirstChildElement(element);
+                    if (descElement != null)
+                    {
+                        parseDescriptionInner(xmp, descElement, cpc);
+                    }
+                }
+            }
+            else
+            {
+                throw new XmpParsingException(ErrorType.NoType, "Unidentified element to parse " + element + " (type="
+                        + type + ")");
+            }
+
+        }
+        nsFinder.pop();
+        return ast;
+    }
+
+    private XMPMetadata parseInitialXpacket(ProcessingInstruction pi) throws XmpParsingException
+    {
+        if (!"xpacket".equals(pi.getNodeName())) return null;
+
+        String data = pi.getData();
+        StringTokenizer tokens = new StringTokenizer(data, " ");
+        String id = null;
+        String begin = null;
+        String bytes = null;
+        String encoding = null;
+        while (tokens.hasMoreTokens())
+        {
+            String token = tokens.nextToken();
+            if (!token.endsWith("\"") && !token.endsWith("\'"))
+            {
+                throw new XmpParsingException(ErrorType.XpacketBadStart, "Cannot understand PI data part : '" + token
+                        + "' in '" + data + "'");
+            }
+            String quote = token.substring(token.length() - 1);
+            int pos = token.indexOf("=" + quote);
+            if (pos <= 0)
+            {
+                throw new XmpParsingException(ErrorType.XpacketBadStart, "Cannot understand PI data part : '" + token
+                        + "' in '" + data + "'");
+            }
+            String name = token.substring(0, pos);
+            if (token.length() - 1 < pos + 2)
+            {
+                throw new XmpParsingException(ErrorType.XpacketBadStart, "Cannot understand PI data part : '" + token
+                        + "' in '" + data + "'");
+            }
+            String value = token.substring(pos + 2, token.length() - 1);
+            if ("id".equals(name))
+            {
+                id = value;
+            }
+            else if ("begin".equals(name))
+            {
+                begin = value;
+            }
+            else if ("bytes".equals(name))
+            {
+                bytes = value;
+            }
+            else if ("encoding".equals(name))
+            {
+                encoding = value;
+            }
+            else
+            {
+                throw new XmpParsingException(ErrorType.XpacketBadStart, "Unknown attribute in xpacket PI : '" + token
+                        + "'");
+            }
+        }
+        return XMPMetadata.createXMPMetadata(begin, id, bytes, encoding);
+    }
+
+    private boolean parseEndPacket(XMPMetadata metadata, ProcessingInstruction pi) throws XmpParsingException
+    {
+        if (!"xpacket".equals(pi.getNodeName())) return false;
+        String xpackData = pi.getData();
+        // end attribute must be present and placed in first
+        // xmp spec says Other unrecognized attributes can follow, but
+        // should be ignored
+        if (xpackData.startsWith("end="))
+        {
+            char end = xpackData.charAt(5);
+            // check value (5 for end='X')
+            if (end != 'r' && end != 'w')
+            {
+                throw new XmpParsingException(ErrorType.XpacketBadEnd,
+                        "Excepted xpacket 'end' attribute with value 'r' or 'w' ");
+            }
+            metadata.setEndXPacket(Character.toString(end));
+            return true;
+        }
+        // should find end='r/w'
+        throw new XmpParsingException(ErrorType.XpacketBadEnd,
+            "Expected xpacket 'end' attribute (must be present and placed in first)");
+    }
+
+    private Element findDescriptionsParent(Element root) throws XmpParsingException
+    {
+        Element rdfRdf;
+        // optional <x:xmpmeta xmlns:x="adobe:ns:meta/">
+        XmpParsingException exXmp = expectNaming(root, "adobe:ns:meta/", "x", "xmpmeta");
+        if ( exXmp==null ) {
+            NodeList nl = root.getChildNodes();
+            if (nl.getLength() == 0)
+            {
+                // empty description
+                throw new XmpParsingException(ErrorType.Format, "No rdf description found in XMP");
+            }
+
+            if (nl.getLength() > 1)
+            {
+                // only expect one element
+                throw new XmpParsingException(ErrorType.Format, "More than one element found in x:xmpmeta");
+            }
+
+            if (!(root.getFirstChild() instanceof Element))
+            {
+                // should be an element
+                throw new XmpParsingException(ErrorType.Format, "x:xmpmeta doesn't contain an rdf:RDF element");
+            }
+            rdfRdf = (Element) root.getFirstChild();
+        }
+        else if ( strictParsing ) {
+            throw exXmp;
+        }
+        else {
+            rdfRdf = root;
+        }
+
+        // always <rdf:RDF xmlns:rdf="http://www.w3.org/1999/02/22-rdf-syntax-ns#">
+        XmpParsingException exRdf = expectNaming(rdfRdf, XmpConstants.RDF_NAMESPACE, XmpConstants.DEFAULT_RDF_PREFIX,
+                XmpConstants.DEFAULT_RDF_LOCAL_NAME);
+        // return description parent
+        if ( exRdf==null ) return rdfRdf;
+
+        throw exXmp==null ? exRdf : exXmp;
+    }
+
+    private XmpParsingException expectNaming(Element element, String ns, String prefix, String ln)
+    {
+        if ((ns != null) && !(ns.equals(element.getNamespaceURI())))
+        {
+            return new XmpParsingException(ErrorType.Format, "Expecting namespace '" + ns + "' and found '"
+                    + element.getNamespaceURI() + "'");
+        }
+
+        if ((prefix != null) && !(prefix.equals(element.getPrefix())))
+        {
+            return new XmpParsingException(ErrorType.Format, "Expecting prefix '" + prefix + "' and found '"
+                    + element.getPrefix() + "'");
+        }
+
+        if ((ln != null) && !(ln.equals(element.getLocalName())))
+        {
+            return new XmpParsingException(ErrorType.Format, "Expecting local name '" + ln + "' and found '"
+                    + element.getLocalName() + "'");
+        }
+        // else OK
+        return null;
+    }
+
+    /**
+     * Remove all the comments node in the parent element of the parameter
+     *
+     * @param root
+     *            the first node of an element or document to clear
+     */
+    private void removeComments(Node root)
+    {
+        // will hold the nodes which are to be deleted
+        List<Node> forDeletion = new ArrayList<Node>();
+
+        NodeList nl = root.getChildNodes();
+
+        if (nl.getLength()<=1)
+        {
+            // There is only one node so we do not remove it
+            return;
+        }
+
+        for (int i = 0; i < nl.getLength(); i++)
+        {
+            Node node = nl.item(i);
+            if (node instanceof Comment)
+            {
+                // comments to be deleted
+                forDeletion.add(node);
+            }
+            else if (node instanceof Text)
+            {
+                if (node.getTextContent().trim().isEmpty())
+                {
+                    // TODO: verify why this is necessary
+                    // empty text nodes to be deleted
+                    forDeletion.add(node);
+                }
+            }
+            else if (node instanceof Element)
+            {
+                // clean child
+                removeComments(node);
+            } // else do nothing
+        }
+
+        // now remove the child nodes
+        for (Node node : forDeletion)
+        {
+            root.removeChild(node);
+        }
+    }
+
+    private AbstractStructuredType instanciateStructured(TypeMapping tm, Types type, String name,
+            String structuredNamespace) throws XmpParsingException
+    {
+        try
+        {
+            if (type.isStructured())
+            {
+                return tm.instanciateStructuredType(type, name);
+            }
+            else if (type.isDefined())
+            {
+                return tm.instanciateDefinedType(name, structuredNamespace);
+            }
+            else
+            {
+                throw new XmpParsingException(ErrorType.InvalidType, "Type not structured : " + type);
+            }
+        }
+        catch (BadFieldValueException e)
+        {
+            throw new XmpParsingException(ErrorType.InvalidType, "Parsing failed", e);
+        }
+    }
+
+    private PropertyType checkPropertyDefinition(XMPMetadata xmp, QName prop) throws XmpParsingException
+    {
+        TypeMapping tm = xmp.getTypeMapping();
+        // test if namespace is set in xml
+        if (!nsFinder.containsNamespace(prop.getNamespaceURI()))
+        {
+            throw new XmpParsingException(ErrorType.NoSchema, "Schema is not set in this document : "
+                    + prop.getNamespaceURI());
+        }
+        // test if namespace is defined
+        String nsuri = prop.getNamespaceURI();
+        if (!tm.isDefinedNamespace(nsuri))
+        {
+            throw new XmpParsingException(ErrorType.NoSchema, "Cannot find a definition for the namespace "
+                    + prop.getNamespaceURI());
+        }
+        try
+        {
+            return tm.getSpecifiedPropertyType(prop);
+        }
+        catch (BadFieldValueException e)
+        {
+            throw new XmpParsingException(ErrorType.InvalidType, "Failed to retrieve property definition", e);
+        }
+    }
+
+
+    private static List<Node> toList(NodeList nl)
+    {
+        List<Node> array = new ArrayList<>(nl.getLength());
+        for ( int i = 0; i<nl.getLength(); i++ ) array.add(nl.item(i));
+        return array;
+    }
+
+
+    protected static class NamespaceFinder
+    {
+        private final Deque<Map<String, String>> stack = new ArrayDeque<Map<String, String>>();
+
+        protected void push(Element description)
+        {
+            NamedNodeMap nnm = description.getAttributes();
+            Map<String, String> map = new HashMap<String, String>(nnm.getLength());
+            for (int j = 0; j < nnm.getLength(); j++)
+            {
+                Attr no = (Attr) nnm.item(j);
+                // if ns definition add it
+                if (XMLConstants.XMLNS_ATTRIBUTE_NS_URI.equals(no.getNamespaceURI()))
+                {
+                    map.put(no.getLocalName(), no.getValue());
+                }
+            }
+            stack.push(map);
+        }
+
+        protected Map<String, String> pop()
+        {
+            return stack.pop();
+        }
+
+        protected boolean containsNamespace(String namespace)
+        {
+            for (Map<String,String> map : stack)
+            {
+                if (map.containsValue(namespace))
+                {
+                    return true;
+                }
+            }
+            // else namespace not found
+            return false;
+        }
+
+    }
+
+}