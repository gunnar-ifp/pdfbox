/*
 * Licensed to the Apache Software Foundation (ASF) under one or more
 * contributor license agreements.  See the NOTICE file distributed with
 * this work for additional information regarding copyright ownership.
 * The ASF licenses this file to You under the Apache License, Version 2.0
 * (the "License"); you may not use this file except in compliance with
 * the License.  You may obtain a copy of the License at
 *
 *      http://www.apache.org/licenses/LICENSE-2.0
 *
 * Unless required by applicable law or agreed to in writing, software
 * distributed under the License is distributed on an "AS IS" BASIS,
 * WITHOUT WARRANTIES OR CONDITIONS OF ANY KIND, either express or implied.
 * See the License for the specific language governing permissions and
 * limitations under the License.
 */
package org.apache.fontbox.cff;

import org.apache.fontbox.cff.CharStringCommand.Type1CommandProvider;
import org.apache.fontbox.cff.CharStringCommand.Type2CommandProvider;
import org.apache.fontbox.type1.Type1CharStringReader;

/**
 * Represents a Type 2 CharString by converting it into an equivalent Type 1 CharString.
 * 
 * @author Villu Ruusmann
 * @author John Hewson
 */
public class Type2CharString extends Type1CharString
{
    private final int gid;
    private final byte[][] gsubrs;
    private final int defaultWidthX, nomWidthX;

    /**
     * Constructor.
     * @param font Parent CFF font
     * @param fontName font name
     * @param glyphName glyph name (or CID as hex string)
     * @param gid GID
     * @param defaultWidthX default width
     * @param nomWidthX nominal width
     */
    public Type2CharString(Type1CharStringReader font, String fontName, String glyphName, int gid,
        byte[] bytes, byte[][] subrs, byte[][] gsubrs, int defaultWidthX, int nomWidthX)
    {
        super(font, fontName, glyphName, bytes, subrs);
        this.gid = gid;
<<<<<<< HEAD
        this.type2sequence = sequence;
        this.defWidthX = defaultWidthX;
        this.nominalWidthX = nomWidthX;
        convertType2ToType1(sequence);
=======
        this.gsubrs = gsubrs;
        this.defaultWidthX = defaultWidthX;
        this.nomWidthX = nomWidthX;
>>>>>>> da01326d
    }

    /**
     * Return the GID (glyph id) of this charstring.
     */
    public int getGID()
    {
        return gid;
    }

<<<<<<< HEAD
    /**
     * Returns the Type 2 charstring sequence.
     */
    public List<Object> getType2Sequence()
    {
        return type2sequence;
    }

    /**
     * Converts a sequence of Type 2 commands into a sequence of Type 1 commands.
     * @param sequence the Type 2 char string sequence
     */
    private void convertType2ToType1(List<Object> sequence)
    {
        type1Sequence = new ArrayList<Object>();
        pathCount = 0;
        CharStringHandler handler = new CharStringHandler() {
            @Override
            public List<Number> handleCommand(List<Number> numbers, CharStringCommand command)
            {
                return Type2CharString.this.handleCommand(numbers, command);
            }
        };
        handler.handleSequence(sequence);
    }

    @SuppressWarnings(value = { "unchecked" })
    private List<Number> handleCommand(List<Number> numbers, CharStringCommand command)
    {
        commandCount++;
        
        final Type2KeyWord type2 = command.getType2KeyWord();
        if ( type2==null ) {
            addCommand(numbers, command);
            return null;
        }
        
        switch (type2) {
        case HSTEM:
            numbers = clearStack(numbers, numbers.size() % 2 != 0);
            expandStemHints(numbers, true);
            break;

        case VSTEM:
            numbers = clearStack(numbers, numbers.size() % 2 != 0);
            expandStemHints(numbers, false);
            break;

        case VMOVETO:
            numbers = clearStack(numbers, numbers.size() > 1);
            markPath();
            addCommand(numbers, command);
            break;

        case RLINETO:
            addCommandList(split(numbers, 2), command);
            break;

        case HLINETO:
            drawAlternatingLine(numbers, true);
            break;

        case VLINETO:
            drawAlternatingLine(numbers, false);
            break;

        case RRCURVETO:
            addCommandList(split(numbers, 6), command);
            break;

        case ENDCHAR:
            numbers = clearStack(numbers, numbers.size() == 5 || numbers.size() == 1);
            closeCharString2Path();
            if (numbers.size() == 4)
            {
                // deprecated "seac" operator
                numbers.add(0, 0);
                addCommand(numbers, CharStringCommand.getInstance(12, 6));
            }
            else
            {
                addCommand(numbers, command);
            }
            break;

        case RMOVETO:
            numbers = clearStack(numbers, numbers.size() > 2);
            markPath();
            addCommand(numbers, command);
            break;

        case HMOVETO:
            numbers = clearStack(numbers, numbers.size() > 1);
            markPath();
            addCommand(numbers, command);
            break;

        case VHCURVETO:
            drawAlternatingCurve(numbers, false);
            break;

        case HVCURVETO:
            drawAlternatingCurve(numbers, true);
            break;

        case HFLEX:
            if (numbers.size() >= 7)
            {
                List<Number> first = Arrays.asList(numbers.get(0), 0,
                        numbers.get(1), numbers.get(2), numbers.get(3), 0);
                List<Number> second = Arrays.asList(numbers.get(4), 0,
                        numbers.get(5), -(numbers.get(2).floatValue()),
                        numbers.get(6), 0);
                addCommandList(Arrays.asList(first, second), CharStringCommand.getInstance(8));
            }
            break; 

        case FLEX: {
            List<Number> first = numbers.subList(0, 6);
            List<Number> second = numbers.subList(6, 12);
            addCommandList(Arrays.asList(first, second), CharStringCommand.getInstance(8));
            break;
        }

        case HFLEX1:
            if (numbers.size() >= 9)
            {
                List<Number> first = Arrays.asList(numbers.get(0), numbers.get(1), 
                        numbers.get(2), numbers.get(3), numbers.get(4), 0);
                List<Number> second = Arrays.asList(numbers.get(5), 0,
                        numbers.get(6), numbers.get(7), numbers.get(8), 0);
                addCommandList(Arrays.asList(first, second), CharStringCommand.getInstance(8));
            }
            break;

        case FLEX1: {
            int dx = 0;
            int dy = 0;
            for(int i = 0; i < 5; i++)
            {
                dx += numbers.get(i * 2).intValue();
                dy += numbers.get(i * 2 + 1).intValue();
            }
            List<Number> first = numbers.subList(0, 6);
            List<Number> second = Arrays.asList(numbers.get(6), numbers.get(7), numbers.get(8), 
                    numbers.get(9), (Math.abs(dx) > Math.abs(dy) ? numbers.get(10) : -dx), 
                    (Math.abs(dx) > Math.abs(dy) ? -dy : numbers.get(10)));
            addCommandList(Arrays.asList(first, second), CharStringCommand.getInstance(8));
            break;
        }

        case HSTEMHM:
            numbers = clearStack(numbers, numbers.size() % 2 != 0);
            expandStemHints(numbers, true);
            break; 

        case HINTMASK:
        case CNTRMASK:
            numbers = clearStack(numbers, numbers.size() % 2 != 0);
            if (!numbers.isEmpty())
            {
                expandStemHints(numbers, false);
            }
            break; 

        case VSTEMHM:
            numbers = clearStack(numbers, numbers.size() % 2 != 0);
            expandStemHints(numbers, false);
            break; 

        case RCURVELINE:
            if (numbers.size() >= 2)
            {
                addCommandList(split(numbers.subList(0, numbers.size() - 2), 6),
                        CharStringCommand.getInstance(8));
                addCommand(numbers.subList(numbers.size() - 2, numbers.size()),
                        CharStringCommand.getInstance(5));
            }
            break; 

        case RLINECURVE:
            if (numbers.size() >= 6)
            {
                addCommandList(split(numbers.subList(0, numbers.size() - 6), 2),
                        CharStringCommand.getInstance(5));
                addCommand(numbers.subList(numbers.size() - 6, numbers.size()),
                        CharStringCommand.getInstance(8));
            }
            break; 

        case VVCURVETO:
            drawCurve(numbers, false);
            break; 

        case HHCURVETO:
            drawCurve(numbers, true);
            break;

        default:
            addCommand(numbers, command);
        }
        
        return null;
    }

    private List<Number> clearStack(List<Number> numbers, boolean flag)
    {
        if (type1Sequence.isEmpty())
        {
            if (flag)
            {
                addCommand(Arrays.asList((Number) 0f, numbers.get(0).floatValue() + nominalWidthX),
                        CharStringCommand.getInstance(13));
                numbers = numbers.subList(1, numbers.size());
            }
            else
            {
                addCommand(Arrays.asList((Number) 0f, defWidthX),
                        CharStringCommand.getInstance(13));
            }
        }
        return numbers;
    }

    /**
     * @param numbers  
     * @param horizontal 
     */
    private void expandStemHints(List<Number> numbers, boolean horizontal)
    {
        // TODO
    }

    private void markPath()
    {
        if (pathCount > 0)
        {
            closeCharString2Path();
        }
        pathCount++;
    }

    private void closeCharString2Path()
    {
        CharStringCommand command = pathCount > 0 ? (CharStringCommand) type1Sequence
                .get(type1Sequence.size() - 1)
                : null;

        if (command != null && command.getType1KeyWord() != Type1KeyWord.CLOSEPATH)
        {
            addCommand(Collections.<Number> emptyList(), Type1KeyWord.CLOSEPATH.getInstance());
        }
    }

    private void drawAlternatingLine(List<Number> numbers, boolean horizontal)
    {
        while (!numbers.isEmpty())
        {
            addCommand(numbers.subList(0, 1), CharStringCommand.getInstance(
                    horizontal ? 6 : 7));
            numbers = numbers.subList(1, numbers.size());
            horizontal = !horizontal;
        }
    }

    private void drawAlternatingCurve(List<Number> numbers, boolean horizontal)
    {
        while (numbers.size() >= 4)
        {
            boolean last = numbers.size() == 5;
            if (horizontal)
            {
                addCommand(Arrays.asList(numbers.get(0), 0,
                        numbers.get(1), numbers.get(2), last ? numbers.get(4)
                                : 0, numbers.get(3)),
                        CharStringCommand.getInstance(8));
            } 
            else
            {
                addCommand(Arrays.asList(0, numbers.get(0),
                        numbers.get(1), numbers.get(2), numbers.get(3),
                        last ? numbers.get(4) : 0),
                        CharStringCommand.getInstance(8));
            }
            numbers = numbers.subList(last ? 5 : 4, numbers.size());
            horizontal = !horizontal;
        }
    }

    private void drawCurve(List<Number> numbers, boolean horizontal)
    {
        while (numbers.size() >= 4)
        {
            boolean first = numbers.size() % 4 == 1;

            if (horizontal)
            {
                addCommand(Arrays.asList(numbers.get(first ? 1 : 0),
                        first ? numbers.get(0) : 0, numbers
                                .get(first ? 2 : 1),
                        numbers.get(first ? 3 : 2), numbers.get(first ? 4 : 3),
                        0), CharStringCommand.getInstance(8));
            } 
            else
            {
                addCommand(Arrays.asList(first ? numbers.get(0) : 0, numbers.get(first ? 1 : 0), numbers
                        .get(first ? 2 : 1), numbers.get(first ? 3 : 2),
                        0, numbers.get(first ? 4 : 3)),
                        CharStringCommand.getInstance(8));
            }
            numbers = numbers.subList(first ? 5 : 4, numbers.size());
        }
    }

    private void addCommandList(List<List<Number>> numbers, CharStringCommand command)
    {
        for (List<Number> ns : numbers)
        {
            addCommand(ns, command);
        }
    }

    private void addCommand(List<Number> numbers, CharStringCommand command)
=======
    @Override
    public Type1CommandProvider getType1Stream()
>>>>>>> da01326d
    {
        return consumer -> getType2Stream().stream(new Type2ToType1Converter(defaultWidthX, nomWidthX, consumer));
    }

    
    public Type2CommandProvider getType2Stream()
    {
        return new Type2CharStringParser(fontName, glyphName, bytes, subrs, gsubrs);
    }
    
}<|MERGE_RESOLUTION|>--- conflicted
+++ resolved
@@ -30,7 +30,7 @@
 {
     private final int gid;
     private final byte[][] gsubrs;
-    private final int defaultWidthX, nomWidthX;
+    private final int defaultWidthX, nominalWidthX;
 
     /**
      * Constructor.
@@ -42,20 +42,13 @@
      * @param nomWidthX nominal width
      */
     public Type2CharString(Type1CharStringReader font, String fontName, String glyphName, int gid,
-        byte[] bytes, byte[][] subrs, byte[][] gsubrs, int defaultWidthX, int nomWidthX)
+        byte[] bytes, byte[][] subrs, byte[][] gsubrs, int defaultWidthX, int nominalWidthX)
     {
         super(font, fontName, glyphName, bytes, subrs);
         this.gid = gid;
-<<<<<<< HEAD
-        this.type2sequence = sequence;
-        this.defWidthX = defaultWidthX;
-        this.nominalWidthX = nomWidthX;
-        convertType2ToType1(sequence);
-=======
         this.gsubrs = gsubrs;
         this.defaultWidthX = defaultWidthX;
-        this.nomWidthX = nomWidthX;
->>>>>>> da01326d
+        this.nominalWidthX = nominalWidthX;
     }
 
     /**
@@ -66,336 +59,10 @@
         return gid;
     }
 
-<<<<<<< HEAD
-    /**
-     * Returns the Type 2 charstring sequence.
-     */
-    public List<Object> getType2Sequence()
-    {
-        return type2sequence;
-    }
-
-    /**
-     * Converts a sequence of Type 2 commands into a sequence of Type 1 commands.
-     * @param sequence the Type 2 char string sequence
-     */
-    private void convertType2ToType1(List<Object> sequence)
-    {
-        type1Sequence = new ArrayList<Object>();
-        pathCount = 0;
-        CharStringHandler handler = new CharStringHandler() {
-            @Override
-            public List<Number> handleCommand(List<Number> numbers, CharStringCommand command)
-            {
-                return Type2CharString.this.handleCommand(numbers, command);
-            }
-        };
-        handler.handleSequence(sequence);
-    }
-
-    @SuppressWarnings(value = { "unchecked" })
-    private List<Number> handleCommand(List<Number> numbers, CharStringCommand command)
-    {
-        commandCount++;
-        
-        final Type2KeyWord type2 = command.getType2KeyWord();
-        if ( type2==null ) {
-            addCommand(numbers, command);
-            return null;
-        }
-        
-        switch (type2) {
-        case HSTEM:
-            numbers = clearStack(numbers, numbers.size() % 2 != 0);
-            expandStemHints(numbers, true);
-            break;
-
-        case VSTEM:
-            numbers = clearStack(numbers, numbers.size() % 2 != 0);
-            expandStemHints(numbers, false);
-            break;
-
-        case VMOVETO:
-            numbers = clearStack(numbers, numbers.size() > 1);
-            markPath();
-            addCommand(numbers, command);
-            break;
-
-        case RLINETO:
-            addCommandList(split(numbers, 2), command);
-            break;
-
-        case HLINETO:
-            drawAlternatingLine(numbers, true);
-            break;
-
-        case VLINETO:
-            drawAlternatingLine(numbers, false);
-            break;
-
-        case RRCURVETO:
-            addCommandList(split(numbers, 6), command);
-            break;
-
-        case ENDCHAR:
-            numbers = clearStack(numbers, numbers.size() == 5 || numbers.size() == 1);
-            closeCharString2Path();
-            if (numbers.size() == 4)
-            {
-                // deprecated "seac" operator
-                numbers.add(0, 0);
-                addCommand(numbers, CharStringCommand.getInstance(12, 6));
-            }
-            else
-            {
-                addCommand(numbers, command);
-            }
-            break;
-
-        case RMOVETO:
-            numbers = clearStack(numbers, numbers.size() > 2);
-            markPath();
-            addCommand(numbers, command);
-            break;
-
-        case HMOVETO:
-            numbers = clearStack(numbers, numbers.size() > 1);
-            markPath();
-            addCommand(numbers, command);
-            break;
-
-        case VHCURVETO:
-            drawAlternatingCurve(numbers, false);
-            break;
-
-        case HVCURVETO:
-            drawAlternatingCurve(numbers, true);
-            break;
-
-        case HFLEX:
-            if (numbers.size() >= 7)
-            {
-                List<Number> first = Arrays.asList(numbers.get(0), 0,
-                        numbers.get(1), numbers.get(2), numbers.get(3), 0);
-                List<Number> second = Arrays.asList(numbers.get(4), 0,
-                        numbers.get(5), -(numbers.get(2).floatValue()),
-                        numbers.get(6), 0);
-                addCommandList(Arrays.asList(first, second), CharStringCommand.getInstance(8));
-            }
-            break; 
-
-        case FLEX: {
-            List<Number> first = numbers.subList(0, 6);
-            List<Number> second = numbers.subList(6, 12);
-            addCommandList(Arrays.asList(first, second), CharStringCommand.getInstance(8));
-            break;
-        }
-
-        case HFLEX1:
-            if (numbers.size() >= 9)
-            {
-                List<Number> first = Arrays.asList(numbers.get(0), numbers.get(1), 
-                        numbers.get(2), numbers.get(3), numbers.get(4), 0);
-                List<Number> second = Arrays.asList(numbers.get(5), 0,
-                        numbers.get(6), numbers.get(7), numbers.get(8), 0);
-                addCommandList(Arrays.asList(first, second), CharStringCommand.getInstance(8));
-            }
-            break;
-
-        case FLEX1: {
-            int dx = 0;
-            int dy = 0;
-            for(int i = 0; i < 5; i++)
-            {
-                dx += numbers.get(i * 2).intValue();
-                dy += numbers.get(i * 2 + 1).intValue();
-            }
-            List<Number> first = numbers.subList(0, 6);
-            List<Number> second = Arrays.asList(numbers.get(6), numbers.get(7), numbers.get(8), 
-                    numbers.get(9), (Math.abs(dx) > Math.abs(dy) ? numbers.get(10) : -dx), 
-                    (Math.abs(dx) > Math.abs(dy) ? -dy : numbers.get(10)));
-            addCommandList(Arrays.asList(first, second), CharStringCommand.getInstance(8));
-            break;
-        }
-
-        case HSTEMHM:
-            numbers = clearStack(numbers, numbers.size() % 2 != 0);
-            expandStemHints(numbers, true);
-            break; 
-
-        case HINTMASK:
-        case CNTRMASK:
-            numbers = clearStack(numbers, numbers.size() % 2 != 0);
-            if (!numbers.isEmpty())
-            {
-                expandStemHints(numbers, false);
-            }
-            break; 
-
-        case VSTEMHM:
-            numbers = clearStack(numbers, numbers.size() % 2 != 0);
-            expandStemHints(numbers, false);
-            break; 
-
-        case RCURVELINE:
-            if (numbers.size() >= 2)
-            {
-                addCommandList(split(numbers.subList(0, numbers.size() - 2), 6),
-                        CharStringCommand.getInstance(8));
-                addCommand(numbers.subList(numbers.size() - 2, numbers.size()),
-                        CharStringCommand.getInstance(5));
-            }
-            break; 
-
-        case RLINECURVE:
-            if (numbers.size() >= 6)
-            {
-                addCommandList(split(numbers.subList(0, numbers.size() - 6), 2),
-                        CharStringCommand.getInstance(5));
-                addCommand(numbers.subList(numbers.size() - 6, numbers.size()),
-                        CharStringCommand.getInstance(8));
-            }
-            break; 
-
-        case VVCURVETO:
-            drawCurve(numbers, false);
-            break; 
-
-        case HHCURVETO:
-            drawCurve(numbers, true);
-            break;
-
-        default:
-            addCommand(numbers, command);
-        }
-        
-        return null;
-    }
-
-    private List<Number> clearStack(List<Number> numbers, boolean flag)
-    {
-        if (type1Sequence.isEmpty())
-        {
-            if (flag)
-            {
-                addCommand(Arrays.asList((Number) 0f, numbers.get(0).floatValue() + nominalWidthX),
-                        CharStringCommand.getInstance(13));
-                numbers = numbers.subList(1, numbers.size());
-            }
-            else
-            {
-                addCommand(Arrays.asList((Number) 0f, defWidthX),
-                        CharStringCommand.getInstance(13));
-            }
-        }
-        return numbers;
-    }
-
-    /**
-     * @param numbers  
-     * @param horizontal 
-     */
-    private void expandStemHints(List<Number> numbers, boolean horizontal)
-    {
-        // TODO
-    }
-
-    private void markPath()
-    {
-        if (pathCount > 0)
-        {
-            closeCharString2Path();
-        }
-        pathCount++;
-    }
-
-    private void closeCharString2Path()
-    {
-        CharStringCommand command = pathCount > 0 ? (CharStringCommand) type1Sequence
-                .get(type1Sequence.size() - 1)
-                : null;
-
-        if (command != null && command.getType1KeyWord() != Type1KeyWord.CLOSEPATH)
-        {
-            addCommand(Collections.<Number> emptyList(), Type1KeyWord.CLOSEPATH.getInstance());
-        }
-    }
-
-    private void drawAlternatingLine(List<Number> numbers, boolean horizontal)
-    {
-        while (!numbers.isEmpty())
-        {
-            addCommand(numbers.subList(0, 1), CharStringCommand.getInstance(
-                    horizontal ? 6 : 7));
-            numbers = numbers.subList(1, numbers.size());
-            horizontal = !horizontal;
-        }
-    }
-
-    private void drawAlternatingCurve(List<Number> numbers, boolean horizontal)
-    {
-        while (numbers.size() >= 4)
-        {
-            boolean last = numbers.size() == 5;
-            if (horizontal)
-            {
-                addCommand(Arrays.asList(numbers.get(0), 0,
-                        numbers.get(1), numbers.get(2), last ? numbers.get(4)
-                                : 0, numbers.get(3)),
-                        CharStringCommand.getInstance(8));
-            } 
-            else
-            {
-                addCommand(Arrays.asList(0, numbers.get(0),
-                        numbers.get(1), numbers.get(2), numbers.get(3),
-                        last ? numbers.get(4) : 0),
-                        CharStringCommand.getInstance(8));
-            }
-            numbers = numbers.subList(last ? 5 : 4, numbers.size());
-            horizontal = !horizontal;
-        }
-    }
-
-    private void drawCurve(List<Number> numbers, boolean horizontal)
-    {
-        while (numbers.size() >= 4)
-        {
-            boolean first = numbers.size() % 4 == 1;
-
-            if (horizontal)
-            {
-                addCommand(Arrays.asList(numbers.get(first ? 1 : 0),
-                        first ? numbers.get(0) : 0, numbers
-                                .get(first ? 2 : 1),
-                        numbers.get(first ? 3 : 2), numbers.get(first ? 4 : 3),
-                        0), CharStringCommand.getInstance(8));
-            } 
-            else
-            {
-                addCommand(Arrays.asList(first ? numbers.get(0) : 0, numbers.get(first ? 1 : 0), numbers
-                        .get(first ? 2 : 1), numbers.get(first ? 3 : 2),
-                        0, numbers.get(first ? 4 : 3)),
-                        CharStringCommand.getInstance(8));
-            }
-            numbers = numbers.subList(first ? 5 : 4, numbers.size());
-        }
-    }
-
-    private void addCommandList(List<List<Number>> numbers, CharStringCommand command)
-    {
-        for (List<Number> ns : numbers)
-        {
-            addCommand(ns, command);
-        }
-    }
-
-    private void addCommand(List<Number> numbers, CharStringCommand command)
-=======
     @Override
     public Type1CommandProvider getType1Stream()
->>>>>>> da01326d
     {
-        return consumer -> getType2Stream().stream(new Type2ToType1Converter(defaultWidthX, nomWidthX, consumer));
+        return consumer -> getType2Stream().stream(new Type2ToType1Converter(defaultWidthX, nominalWidthX, consumer));
     }
 
     
