--- conflicted
+++ resolved
@@ -1,285 +1,233 @@
-/*
-
-   Licensed to the Apache Software Foundation (ASF) under one or more
-   contributor license agreements.  See the NOTICE file distributed with
-   this work for additional information regarding copyright ownership.
-   The ASF licenses this file to You under the Apache License, Version 2.0
-   (the "License"); you may not use this file except in compliance with
-   the License.  You may obtain a copy of the License at
-
-       http://www.apache.org/licenses/LICENSE-2.0
-
-   Unless required by applicable law or agreed to in writing, software
-   distributed under the License is distributed on an "AS IS" BASIS,
-   WITHOUT WARRANTIES OR CONDITIONS OF ANY KIND, either express or implied.
-   See the License for the specific language governing permissions and
-   limitations under the License.
-
- */
-package org.apache.fontbox.ttf;
-
-import java.io.IOException;
-import java.util.ArrayList;
-<<<<<<< HEAD
-import java.util.Arrays;
-=======
->>>>>>> 80d98999
-import java.util.Collections;
-import java.util.HashMap;
-import java.util.List;
-import java.util.Map;
-
-import org.apache.commons.logging.Log;
-import org.apache.commons.logging.LogFactory;
-
-/**
- * Glyph description for composite glyphs. Composite glyphs are made up of one
- * or more simple glyphs, usually with some sort of transformation applied to
- * each.
- *
- * This class is based on code from Apache Batik a subproject of Apache
- * XMLGraphics. see http://xmlgraphics.apache.org/batik/ for further details.
- */
-class GlyfCompositeDescript extends GlyphDescription
-{
-    /**
-     * Log instance.
-     */
-    private static final Log LOG = LogFactory.getLog(GlyfCompositeDescript.class);
-
-    private final GlyphComponent[] components;
-    private final int contourCount;
-    private final int pointCount;
-
-    /**
-     * Constructor.
-     * 
-     * @param bais the stream to be read
-     * @param glyphTable the Glyphtable containing all glyphs
-<<<<<<< HEAD
-     * @param glyphs Set of known glpyhs in this composite glyph chain.
-     * @throws IOException is thrown if something went wrong
-     */
-    GlyfCompositeDescript(int gid, TTFDataStream bais, GlyphTable glyphTable, Map<Integer, GlyphDescription> glyphs) throws IOException
-=======
-     * @param level current level
-     * @throws IOException is thrown if something went wrong
-     */
-    GlyfCompositeDescript(TTFDataStream bais, GlyphTable glyphTable, int level) throws IOException
->>>>>>> 80d98999
-    {
-        // Load all of the composite components
-        final List<GlyphComponent> comps = new ArrayList<GlyphComponent>();
-        GlyphComponent last;
-        do {
-            last = new GlyphComponent(bais);
-            comps.add(last);
-        } 
-        while ( last.hasFlag(GlyphComponent.MORE_COMPONENTS) );
-
-        // Are there hinting instructions to read?
-        if ( last.hasFlag(GlyphComponent.WE_HAVE_INSTRUCTIONS) ) {
-            readInstructions(bais, (bais.readUnsignedShort()));
-        }
-<<<<<<< HEAD
-
-        // Initialize components
-        if ( glyphs==null) glyphs = new HashMap<>();
-        glyphs.put(gid, this);
-        
-        int contourOffset = 0, pointOffset = 0;
-        for ( GlyphComponent c : comps ) {
-            final Integer index = c.getGlyphIndex();
-            GlyphDescription gd = glyphs.get(index);
-            if ( gd!=null && gd.isComposite() ) {
-                LOG.error("Circular composite glyph reference detected in glyph " + gid + " -> " + index);
-                gd = new GlyfSimpleDescript();
-            }
-            if ( gd==null ) {
-                try {
-                    // TODO: composite unnecessarily cached.
-                    GlyphData glyph = glyphTable.getGlyph(index, glyphs);
-                    if (glyph == null) {
-                        // TODO: never null for gid inside font's gid range...
-                        LOG.error("Missing glyph description in glyph " + gid + " for for gid " + index);
-                    } else {
-                        gd = glyph.getDescription();
-                        glyphs.put(index, gd);
-                    }
-                }
-                catch (IOException e) {
-                    LOG.error(e);
-                }
-            }
-            c.init(gd, contourOffset, pointOffset);
-            if ( gd!=null ) {
-                contourOffset += gd.getContourCount();
-                pointOffset   += gd.getPointCount();
-            }
-        } 
-        
-        this.components   = comps.toArray(new GlyphComponent[comps.size()]);
-        this.contourCount = contourOffset;
-        this.pointCount   = pointOffset;
-=======
-        initDescriptions(level);
->>>>>>> 80d98999
-    }
-
-
-    @Override
-    public boolean isComposite()
-    {
-        return true;
-    }
-
-
-    @Override
-    public int getComponentCount()
-    {
-        return components.length;
-    }
-    
-    
-    @Override
-    public List<GlyphComponent> getComponents()
-    {
-        return Collections.unmodifiableList(Arrays.asList(components));
-    }
-    
-
-    @Override
-    public int getPointCount()
-    {
-        return pointCount;
-    }
-
-
-    @Override
-    public int getContourCount()
-    {
-        return contourCount;
-    }
-
-
-    @Override
-    public int getEndPtOfContours(int contour)
-    {
-        GlyphComponent c = lookupCompositeCompContour(contour);
-        if (c != null)
-        {
-            GlyphDescription gd = c.getGlyph();
-            return c.getPointOffset() + gd.getEndPtOfContours(contour - c.getContourOffset());
-        }
-        return 0;
-    }
-
-
-    @Override
-    public boolean isOnCurve(int index)
-    {
-        GlyphComponent c = lookupCompositeCompPoint(index);
-        if (c != null)
-        {
-            GlyphDescription gd = c.getGlyph();
-            return gd.isOnCurve(index - c.getPointOffset());
-        }
-        return false;
-    }
-
-
-    @Override
-    public int getXCoordinate(int index)
-    {
-        GlyphComponent c = lookupCompositeCompPoint(index);
-        if (c != null)
-        {
-            GlyphDescription gd = c.getGlyph();
-            index -= c.getPointOffset();
-            return c.transformX(gd.getXCoordinate(index), gd.getYCoordinate(index));
-        }
-        return 0;
-    }
-
-    
-    @Override
-    public int getYCoordinate(int index)
-    {
-        GlyphComponent c = lookupCompositeCompPoint(index);
-        if (c != null)
-        {
-            GlyphDescription gd = c.getGlyph();
-            index -= c.getPointOffset();
-            return c.transformY(gd.getXCoordinate(index), gd.getYCoordinate(index));
-        }
-        return 0;
-    }
-
-
-<<<<<<< HEAD
-    private GlyphComponent lookupCompositeCompContour(int contour)
-=======
-    /**
-     * Gets a view to the composite components.
-     * 
-     * @return unmodifiable list of this composite glyph's {@linkplain GlyfCompositeComp components}
-     */
-    public List<GlyfCompositeComp> getComponents()
-    {
-        return Collections.unmodifiableList(components);
-    }
-
-    private GlyfCompositeComp getCompositeComp(int i)
->>>>>>> 80d98999
-    {
-        for (GlyphComponent c : components)
-        {
-            int offset = c.getContourOffset();
-            if (offset <= contour ) {
-                GlyphDescription gd = c.getGlyph();
-                if ( gd != null && contour < (offset + gd.getContourCount()) ) return c;
-            } else {
-                break;
-            }
-        }
-        return null;
-    }
-
-    private GlyphComponent lookupCompositeCompPoint(int index)
-    {
-        for (GlyphComponent c : components)
-        {
-            int offset = c.getPointOffset();
-            if (offset <= index ) {
-                GlyphDescription gd = c.getGlyph();
-                if ( gd != null && index < (offset + gd.getPointCount()) ) return c;
-            } else {
-                break;
-            }
-        }
-        return null;
-    }
-
-<<<<<<< HEAD
-=======
-    private void initDescriptions(int level)
-    {
-        for (GlyfCompositeComp component : components)
-        {
-            try
-            {
-                int index = component.getGlyphIndex();
-                GlyphData glyph = glyphTable.getGlyph(index, level);
-                if (glyph != null)
-                {
-                    descriptions.put(index, glyph.getDescription());
-                }
-            }
-            catch (IOException e)
-            {
-                LOG.error(e);
-            }            
-        }
-    }
->>>>>>> 80d98999
-}
+/*
+
+   Licensed to the Apache Software Foundation (ASF) under one or more
+   contributor license agreements.  See the NOTICE file distributed with
+   this work for additional information regarding copyright ownership.
+   The ASF licenses this file to You under the Apache License, Version 2.0
+   (the "License"); you may not use this file except in compliance with
+   the License.  You may obtain a copy of the License at
+
+       http://www.apache.org/licenses/LICENSE-2.0
+
+   Unless required by applicable law or agreed to in writing, software
+   distributed under the License is distributed on an "AS IS" BASIS,
+   WITHOUT WARRANTIES OR CONDITIONS OF ANY KIND, either express or implied.
+   See the License for the specific language governing permissions and
+   limitations under the License.
+
+ */
+package org.apache.fontbox.ttf;
+
+import java.io.IOException;
+import java.util.ArrayList;
+import java.util.Arrays;
+import java.util.Collections;
+import java.util.HashMap;
+import java.util.List;
+import java.util.Map;
+
+import org.apache.commons.logging.Log;
+import org.apache.commons.logging.LogFactory;
+
+/**
+ * Glyph description for composite glyphs. Composite glyphs are made up of one
+ * or more simple glyphs, usually with some sort of transformation applied to
+ * each.
+ *
+ * This class is based on code from Apache Batik a subproject of Apache
+ * XMLGraphics. see http://xmlgraphics.apache.org/batik/ for further details.
+ */
+class GlyfCompositeDescript extends GlyphDescription
+{
+    /**
+     * Log instance.
+     */
+    private static final Log LOG = LogFactory.getLog(GlyfCompositeDescript.class);
+
+    private final GlyphComponent[] components;
+    private final int contourCount;
+    private final int pointCount;
+
+    /**
+     * Constructor.
+     * 
+     * @param bais the stream to be read
+     * @param glyphTable the Glyphtable containing all glyphs
+     * @param level current level
+     * @throws IOException is thrown if something went wrong
+     */
+    GlyfCompositeDescript(int gid, TTFDataStream bais, GlyphTable glyphTable, int level) throws IOException
+    {
+        // Load all of the composite components
+        final List<GlyphComponent> comps = new ArrayList<GlyphComponent>();
+        GlyphComponent last;
+        do {
+            last = new GlyphComponent(bais);
+            comps.add(last);
+        } 
+        while ( last.hasFlag(GlyphComponent.MORE_COMPONENTS) );
+
+        // Are there hinting instructions to read?
+        if ( last.hasFlag(GlyphComponent.WE_HAVE_INSTRUCTIONS) ) {
+            readInstructions(bais, (bais.readUnsignedShort()));
+        }
+
+        int contourOffset = 0, pointOffset = 0;
+        for ( GlyphComponent c : comps ) {
+            final int index = c.getGlyphIndex();
+            GlyphDescription gd = null;
+            try {
+                // TODO: composite unnecessarily cached.
+                GlyphData glyph = glyphTable.getGlyph(index, level);
+                if (glyph == null) {
+                    // TODO: never null for gid inside font's gid range...
+                    LOG.error("Missing glyph description in glyph " + gid + " for for gid " + index);
+                } else {
+                    gd = glyph.getDescription();
+                }
+            }
+            catch (IOException e) {
+                LOG.error(e);
+            }
+            c.init(gd, contourOffset, pointOffset);
+            if ( gd!=null ) {
+                contourOffset += gd.getContourCount();
+                pointOffset   += gd.getPointCount();
+            }
+        } 
+        
+        this.components   = comps.toArray(new GlyphComponent[comps.size()]);
+        this.contourCount = contourOffset;
+        this.pointCount   = pointOffset;
+    }
+
+
+    @Override
+    public boolean isComposite()
+    {
+        return true;
+    }
+
+
+    @Override
+    public int getComponentCount()
+    {
+        return components.length;
+    }
+    
+    
+    @Override
+    public List<GlyphComponent> getComponents()
+    {
+        return Collections.unmodifiableList(Arrays.asList(components));
+    }
+    
+
+    @Override
+    public int getPointCount()
+    {
+        return pointCount;
+    }
+
+
+    @Override
+    public int getContourCount()
+    {
+        return contourCount;
+    }
+
+
+    @Override
+    public int getEndPtOfContours(int contour)
+    {
+        GlyphComponent c = lookupCompositeCompContour(contour);
+        if (c != null)
+        {
+            GlyphDescription gd = c.getGlyph();
+            return c.getPointOffset() + gd.getEndPtOfContours(contour - c.getContourOffset());
+        }
+        return 0;
+    }
+
+
+    @Override
+    public boolean isOnCurve(int index)
+    {
+        GlyphComponent c = lookupCompositeCompPoint(index);
+        if (c != null)
+        {
+            GlyphDescription gd = c.getGlyph();
+            return gd.isOnCurve(index - c.getPointOffset());
+        }
+        return false;
+    }
+
+
+    @Override
+    public int getXCoordinate(int index)
+    {
+        GlyphComponent c = lookupCompositeCompPoint(index);
+        if (c != null)
+        {
+            GlyphDescription gd = c.getGlyph();
+            index -= c.getPointOffset();
+            return c.transformX(gd.getXCoordinate(index), gd.getYCoordinate(index));
+        }
+        return 0;
+    }
+
+    
+    @Override
+    public int getYCoordinate(int index)
+    {
+        GlyphComponent c = lookupCompositeCompPoint(index);
+        if (c != null)
+        {
+            GlyphDescription gd = c.getGlyph();
+            index -= c.getPointOffset();
+            return c.transformY(gd.getXCoordinate(index), gd.getYCoordinate(index));
+        }
+        return 0;
+    }
+
+    /**
+     * Gets a view to the composite components.
+     * 
+     * @return unmodifiable list of this composite glyph's {@linkplain GlyfCompositeComp components}
+     */
+    public List<GlyphComponent> getComponents()
+    {
+        return Collections.unmodifiableList(Arrays.asList(components));
+    }
+
+    private GlyphComponent lookupCompositeCompContour(int contour)
+    {
+        for (GlyphComponent c : components)
+        {
+            int offset = c.getContourOffset();
+            if (offset <= contour ) {
+                GlyphDescription gd = c.getGlyph();
+                if ( gd != null && contour < (offset + gd.getContourCount()) ) return c;
+            } else {
+                break;
+            }
+        }
+        return null;
+    }
+
+    private GlyphComponent lookupCompositeCompPoint(int index)
+    {
+        for (GlyphComponent c : components)
+        {
+            int offset = c.getPointOffset();
+            if (offset <= index ) {
+                GlyphDescription gd = c.getGlyph();
+                if ( gd != null && index < (offset + gd.getPointCount()) ) return c;
+            } else {
+                break;
+            }
+        }
+        return null;
+    }
+
+}