/*
 * Licensed to the Apache Software Foundation (ASF) under one or more
 * contributor license agreements.  See the NOTICE file distributed with
 * this work for additional information regarding copyright ownership.
 * The ASF licenses this file to You under the Apache License, Version 2.0
 * (the "License"); you may not use this file except in compliance with
 * the License.  You may obtain a copy of the License at
 *
 *      http://www.apache.org/licenses/LICENSE-2.0
 *
 * Unless required by applicable law or agreed to in writing, software
 * distributed under the License is distributed on an "AS IS" BASIS,
 * WITHOUT WARRANTIES OR CONDITIONS OF ANY KIND, either express or implied.
 * See the License for the specific language governing permissions and
 * limitations under the License.
 */

package org.apache.fontbox.type1;

import java.awt.geom.GeneralPath;
import java.io.IOException;
import java.io.InputStream;
import java.util.Arrays;
import java.util.Collections;
import java.util.LinkedHashMap;
import java.util.List;
import java.util.Map;
import java.util.concurrent.ConcurrentHashMap;

import org.apache.fontbox.EncodedFont;
import org.apache.fontbox.FontBoxFont;
import org.apache.fontbox.cff.Type1CharString;
import org.apache.fontbox.encoding.Encoding;
import org.apache.fontbox.pfb.PfbParser;
import org.apache.fontbox.util.BoundingBox;

/**
 * Represents an Adobe Type 1 (.pfb) font. Thread safe.
 *
 * @author John Hewson
 */
public final class Type1Font implements Type1CharStringReader, EncodedFont, FontBoxFont
{
    /**
     * Constructs a new Type1Font object from a .pfb stream.
     *
     * @param pfbStream .pfb input stream, including headers
     * @return a type1 font
     * 
     * @throws IOException if something went wrong
     */
    public static Type1Font createWithPFB(InputStream pfbStream) throws IOException
    {
        PfbParser pfb = new PfbParser(pfbStream);
        Type1Parser parser = new Type1Parser();
        return parser.parse(pfb.getSegment1(), pfb.getSegment2());
    }

    /**
     * Constructs a new Type1Font object from a .pfb stream.
     *
     * @param pfbBytes .pfb data, including headers
     * @return a type1 font
     *
     * @throws IOException if something went wrong
     */
    public static Type1Font createWithPFB(byte[] pfbBytes) throws IOException
    {
        PfbParser pfb = new PfbParser(pfbBytes);
        Type1Parser parser = new Type1Parser();
        return parser.parse(pfb.getSegment1(), pfb.getSegment2());
    }

    /**
     * Constructs a new Type1Font object from two header-less .pfb segments.
     *
     * @param segment1 The first segment, without header
     * @param segment2 The second segment, without header
     * @return A new Type1Font instance
     * @throws IOException if something went wrong
     */
    public static Type1Font createWithSegments(byte[] segment1, byte[] segment2) throws IOException
    {
        Type1Parser parser = new Type1Parser();
        return parser.parse(segment1, segment2);
    }

    // font dictionary
    String fontName = "";
    Encoding encoding = null;
    int paintType;
    int fontType;
    List<Number> fontMatrix = Collections.emptyList();
    List<Number> fontBBox = Collections.emptyList();
    int uniqueID;
    float strokeWidth;
    String fontID = "";

    // FontInfo dictionary
    String version = "";
    String notice = "";
    String fullName = "";
    String familyName = "";
    String weight = "";
    float italicAngle;
    boolean isFixedPitch;
    float underlinePosition;
    float underlineThickness;

    // Private dictionary
    List<Number> blueValues = Collections.emptyList();
    List<Number> otherBlues = Collections.emptyList();
    List<Number> familyBlues = Collections.emptyList();
    List<Number> familyOtherBlues = Collections.emptyList();
    float blueScale;
    int blueShift;
    int blueFuzz;
    List<Number> stdHW = Collections.emptyList();
    List<Number> stdVW = Collections.emptyList();
    List<Number> stemSnapH = Collections.emptyList();
    List<Number> stemSnapV = Collections.emptyList();
    boolean forceBold;
    int languageGroup;

    // Subrs array, and CharStrings dictionary
    byte[][] subrs = {};
    final Map<String, byte[]> charstrings = new LinkedHashMap<String, byte[]>();

    // private caches
    private final Map<String, Type1CharString> charStringCache =
            new ConcurrentHashMap<String, Type1CharString>();
    
    // raw data
    private final byte[] segment1;
    private final byte[] segment2;

    /**
     * Constructs a new Type1Font, called by Type1Parser.
     */
    Type1Font(byte[] segment1, byte[] segment2)
    {
        this.segment1 = segment1;
        this.segment2 = segment2;
    }

    /**
     * Returns the /Subrs array as raw bytes.
     *
     * @return Type 1 char string bytes
     */
    public List<byte[]> getSubrsArray()
    {
        return Collections.unmodifiableList(Arrays.asList(subrs));
    }

    /**
     * Returns the /CharStrings dictionary as raw bytes.
     *
     * @return Type 1 char string bytes
     */
    public Map<String, byte[]> getCharStringsDict()
    {
        return Collections.unmodifiableMap(charstrings);
    }

    @Override
    public String getName()
    {
        return fontName;
    }

    @Override
    public GeneralPath getPath(String name) throws IOException
    {
        return getType1CharString(name).getPath();
    }

    @Override
    public float getWidth(String name) throws IOException
    {
        return getType1CharString(name).getWidth();
    }

    @Override
    public boolean hasGlyph(String name)
    {
        return charstrings.get(name) != null;
    }

    @Override
    public Type1CharString getType1CharString(String name) throws IOException
    {
        Type1CharString type1 = charStringCache.get(name);
        if (type1 == null)
        {
            final byte[] bytes = charstrings.get(name);
            if (bytes == null && !".notdef".equals(name) )
            {
                type1 = getType1CharString(".notdef");
            }
            else
            {
<<<<<<< HEAD
                if ( !".notdef".equals(name) ) return getType1CharString(".notdef");
                bytes = charstrings.get(".notdef");
=======
                type1 = new Type1CharString(this, fontName, name, bytes, subrs);
                type1 = FontBoxFont.requireNonNullElse(charStringCache.putIfAbsent(name, type1), type1);
>>>>>>> da01326d
            }
        }
        return type1;
    }

    // font dictionary

    /**
     * Returns the font name.
     * 
     * @return the font name
     */
    public String getFontName()
    {
        return fontName;
    }

    /**
     * Returns the Encoding, if present.
     * @return the encoding or null
     */
    @Override
    public Encoding getEncoding()
    {
        return encoding;
    }

    /**
     * Returns the paint type.
     * 
     * @return the paint type
     */
    public int getPaintType()
    {
        return paintType;
    }

    /**
     * Returns the font type.
     * 
     * @return the font type
     */
    public int getFontType()
    {
        return fontType;
    }

    /**
     * Returns the font matrix.
     * 
     * @return the font matrix
     */
    @Override
    public List<Number> getFontMatrix()
    {
        return Collections.unmodifiableList(fontMatrix);
    }

    /**
     * Returns the font bounding box.
     * 
     * @return the font bounding box
     */
    @Override
    public BoundingBox getFontBBox()
    {
        return new BoundingBox(fontBBox);
    }

    /**
     * Returns unique ID.
     * 
     * @return the unique ID
     */
    public int getUniqueID()
    {
        return uniqueID;
    }

    /**
     * Returns the stroke width.
     * 
     * @return the stroke width
     */
    public float getStrokeWidth()
    {
        return strokeWidth;
    }

    /**
     * Returns the font ID.
     * 
     * @return the font ID
     */
    public String getFontID()
    {
        return fontID;
    }

    // FontInfo dictionary

    /**
     * Returns the version.
     * 
     * @return the version
     */
    public String getVersion()
    {
        return version;
    }

    /**
     * Returns the notice.
     * 
     * @return the notice
     */
    public String getNotice()
    {
        return notice;
    }

    /**
     * Returns the full name.
     *
     * @return the full name
     */
    public String getFullName()
    {
        return fullName;
    }

    /**
     * Returns the family name.
     * 
     * @return the family name
     */
    public String getFamilyName()
    {
        return familyName;
    }

    /**
     * Returns the weight.
     * 
     * @return the weight
     */
    public String getWeight()
    {
        return weight;
    }

    /**
     * Returns the italic angle.
     * 
     * @return the italic angle
     */
    public float getItalicAngle()
    {
        return italicAngle;
    }

    /**
     * Determines if the font has a fixed pitch.
     * 
     * @return true if the font has a fixed pitch
     */
    public boolean isFixedPitch()
    {
        return isFixedPitch;
    }

    /**
     * Returns the underline position
     * 
     * @return the underline position
     */
    public float getUnderlinePosition()
    {
        return underlinePosition;
    }

    /**
     * Returns the underline thickness.
     * 
     * @return the underline thickness
     */
    public float getUnderlineThickness()
    {
        return underlineThickness;
    }

    // Private dictionary

    /**
     * Returns the blues values.
     * 
     * @return the blues values
     */
    public List<Number> getBlueValues()
    {
        return Collections.unmodifiableList(blueValues);
    }

    /**
     * Returns the other blues values.
     * 
     * @return the other blues values
     */
    public List<Number> getOtherBlues()
    {
        return Collections.unmodifiableList(otherBlues);
    }

    /**
     * Returns the family blues values.
     * 
     * @return the family blues values
     */
    public List<Number> getFamilyBlues()
    {
        return Collections.unmodifiableList(familyBlues);
    }

    /**
     * Returns the other family blues values.
     * 
     * @return the other family blues values
     */
    public List<Number> getFamilyOtherBlues()
    {
        return Collections.unmodifiableList(familyOtherBlues);
    }

    /**
     * Returns the blue scale.
     * 
     * @return the blue scale
     */
    public float getBlueScale()
    {
        return blueScale;
    }

    /**
     * Returns the blue shift.
     * 
     * @return the blue shift
     */
    public int getBlueShift()
    {
        return blueShift;
    }

    /**
     * Returns the blue fuzz.
     * 
     * @return the blue fuzz
     */
    public int getBlueFuzz()
    {
        return blueFuzz;
    }

    /**
     * Returns the StdHW value.
     * 
     * @return the StdHW value
     */
    public List<Number> getStdHW()
    {
        return Collections.unmodifiableList(stdHW);
    }

    /**
     * Returns the StdVW value.
     * 
     * @return the StdVW value
     */
    public List<Number> getStdVW()
    {
        return Collections.unmodifiableList(stdVW);
    }

    /**
     * Returns the StemSnapH value.
     * 
     * @return the StemSnapH value
     */
    public List<Number> getStemSnapH()
    {
        return Collections.unmodifiableList(stemSnapH);
    }

    /**
     * Returns the StemSnapV value.
     * 
     * @return the StemSnapV value
     */
    public List<Number> getStemSnapV()
    {
        return Collections.unmodifiableList(stemSnapV);
    }

    /**
     * Determines if the font is bold.
     * 
     * @return true if the font is bold
     */
    public boolean isForceBold()
    {
        return forceBold;
    }

    /**
     * Returns the language group.
     * 
     * @return the language group
     */
    public int getLanguageGroup()
    {
        return languageGroup;
    }

    /**
     * Returns the ASCII segment.
     *
     * @return the ASCII segment.
     */
    public byte[] getASCIISegment()
    {
        return segment1;
    }

    /**
     * Returns the binary segment.
     *
     * @return the binary segment.
     */
    public byte[] getBinarySegment()
    {
        return segment2;
    }

    /**
     * {@inheritDoc}
     */
    @Override
    public String toString()
    {
        return getClass().getName() + "[fontName=" + fontName + ", fullName=" + fullName
                + ", encoding=" + encoding + ", charStringsDict=" + charstrings
                + "]";
    }
}<|MERGE_RESOLUTION|>--- conflicted
+++ resolved
@@ -200,13 +200,8 @@
             }
             else
             {
-<<<<<<< HEAD
-                if ( !".notdef".equals(name) ) return getType1CharString(".notdef");
-                bytes = charstrings.get(".notdef");
-=======
                 type1 = new Type1CharString(this, fontName, name, bytes, subrs);
                 type1 = FontBoxFont.requireNonNullElse(charStringCache.putIfAbsent(name, type1), type1);
->>>>>>> da01326d
             }
         }
         return type1;
