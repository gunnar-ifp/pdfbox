--- conflicted
+++ resolved
@@ -23,13 +23,8 @@
   <parent>
     <groupId>org.apache.pdfbox</groupId>
     <artifactId>pdfbox-parent</artifactId>
-<<<<<<< HEAD
-    <version>2.0.28.modified-SNAPSHOT</version>
-    <relativePath>../parent/pom.xml</relativePath>
-=======
-    <version>2.0.32</version>
+    <version>2.0.32-SNAPSHOT</version>
     <relativePath>../pom.xml</relativePath>
->>>>>>> 80d98999
   </parent>
 
   <artifactId>pdfbox-debugger</artifactId>
